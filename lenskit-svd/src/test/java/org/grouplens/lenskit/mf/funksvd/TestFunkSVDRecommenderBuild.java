/*
 * LensKit, an open source recommender systems toolkit.
 * Copyright 2010-2013 Regents of the University of Minnesota and contributors
 * Work on LensKit has been funded by the National Science Foundation under
 * grants IIS 05-34939, 08-08692, 08-12148, and 10-17697.
 *
 * This program is free software; you can redistribute it and/or modify
 * it under the terms of the GNU Lesser General Public License as
 * published by the Free Software Foundation; either version 2.1 of the
 * License, or (at your option) any later version.
 *
 * This program is distributed in the hope that it will be useful, but WITHOUT
 * ANY WARRANTY; without even the implied warranty of MERCHANTABILITY or FITNESS
 * FOR A PARTICULAR PURPOSE. See the GNU General Public License for more
 * details.
 *
 * You should have received a copy of the GNU General Public License along with
 * this program; if not, write to the Free Software Foundation, Inc., 51
 * Franklin Street, Fifth Floor, Boston, MA 02110-1301, USA.
 */
package org.grouplens.lenskit.mf.funksvd;

import org.grouplens.lenskit.ItemScorer;
import org.grouplens.lenskit.RatingPredictor;
import org.grouplens.lenskit.Recommender;
import org.grouplens.lenskit.RecommenderBuildException;
import org.grouplens.lenskit.baseline.BaselinePredictor;
import org.grouplens.lenskit.baseline.ItemUserMeanPredictor;
import org.grouplens.lenskit.baseline.UserMeanPredictor;
import org.grouplens.lenskit.basic.SimpleRatingPredictor;
<<<<<<< HEAD
import org.grouplens.lenskit.basic.TopNItemRecommender;
=======
import org.grouplens.lenskit.core.LenskitConfiguration;
>>>>>>> d1d63da8
import org.grouplens.lenskit.core.LenskitRecommender;
import org.grouplens.lenskit.core.LenskitRecommenderEngine;
import org.grouplens.lenskit.core.LenskitRecommenderEngineFactory;
import org.grouplens.lenskit.data.dao.DAOFactory;
import org.grouplens.lenskit.data.dao.EventCollectionDAO;
import org.grouplens.lenskit.data.event.Rating;
import org.grouplens.lenskit.data.event.Ratings;
import org.grouplens.lenskit.data.snapshot.PackedPreferenceSnapshot;
import org.grouplens.lenskit.data.snapshot.PreferenceSnapshot;
import org.grouplens.lenskit.iterative.IterationCount;
import org.grouplens.lenskit.iterative.IterationCountStoppingCondition;
import org.grouplens.lenskit.iterative.StoppingCondition;
import org.junit.Before;
import org.junit.Test;

import java.util.ArrayList;
import java.util.List;

import static org.hamcrest.Matchers.*;
import static org.junit.Assert.assertThat;

public class TestFunkSVDRecommenderBuild {
    private DAOFactory daoFactory;

    @Before
    public void setup() throws RecommenderBuildException {
        List<Rating> rs = new ArrayList<Rating>();
        rs.add(Ratings.make(1, 5, 2));
        rs.add(Ratings.make(1, 7, 4));
        rs.add(Ratings.make(8, 4, 5));
        rs.add(Ratings.make(8, 5, 4));

        daoFactory = new EventCollectionDAO.Factory(rs);
    }

    @SuppressWarnings({"unchecked", "deprecation"})
    private LenskitRecommenderEngine makeEngine() throws RecommenderBuildException {
<<<<<<< HEAD
        LenskitRecommenderEngineFactory factory = new LenskitRecommenderEngineFactory(daoFactory);
        factory.bind(PreferenceSnapshot.class)
               .to(PackedPreferenceSnapshot.class);
        factory.bind(ItemScorer.class)
               .to(FunkSVDItemScorer.class);
        factory.bind(BaselinePredictor.class)
               .to(UserMeanPredictor.class);
        factory.bind(StoppingCondition.class)
               .to(IterationCountStoppingCondition.class);
        factory.set(IterationCount.class)
               .to(10);
        factory.set(FeatureCount.class)
               .to(20);

        return factory.create();
=======
        LenskitConfiguration config = new LenskitConfiguration();
        config.bind(PreferenceSnapshot.class)
              .to(PackedPreferenceSnapshot.class);
        config.bind(ItemScorer.class)
              .to(FunkSVDItemScorer.class);
        config.bind(BaselinePredictor.class)
              .to(UserMeanPredictor.class);
        config.bind(ItemRecommender.class)
              .to(FunkSVDRecommender.class);
        config.bind(StoppingCondition.class)
              .to(IterationCountStoppingCondition.class);
        config.set(IterationCount.class)
              .to(10);
        config.set(FeatureCount.class)
              .to(20);

        return LenskitRecommenderEngine.build(daoFactory, config);
>>>>>>> d1d63da8
    }

    @SuppressWarnings("deprecation")
    @Test
    public void testFunkSVDRecommenderEngineCreate() throws RecommenderBuildException {
        LenskitRecommenderEngine engine = makeEngine();
        Recommender rec = engine.open();

        try {
            assertThat(rec.getItemScorer(),
                       instanceOf(FunkSVDItemScorer.class));
            assertThat(rec.getItemRecommender(),
                       instanceOf(TopNItemRecommender.class));
            RatingPredictor pred = rec.getRatingPredictor();
            assertThat(pred, instanceOf(SimpleRatingPredictor.class));
            assertThat(((SimpleRatingPredictor) pred).getScorer(),
                       sameInstance(rec.getItemScorer()));
            assertThat(((FunkSVDItemScorer) rec.getItemScorer()).getUpdateRule(),
                       nullValue());
        } finally {
            rec.close();
        }
    }

    @Test
    public void testFeatureInfo() throws RecommenderBuildException {
        LenskitRecommenderEngine engine = makeEngine();
        LenskitRecommender rec = engine.open();

        try {
            FunkSVDModel model = rec.get(FunkSVDModel.class);
            assertThat(model, notNullValue());
            assertThat(model.getFeatureInfo().size(),
                       equalTo(20));
            for (FeatureInfo feat: model.getFeatureInfo()) {
                assertThat(feat.getIterCount(), equalTo(10));
                assertThat(feat.getLastDeltaRMSE(),
                           greaterThan(0.0));
            }
        } finally {
            rec.close();
        }
    }

    @Test
    public void testConfigSeparation() throws RecommenderBuildException {
        LenskitRecommenderEngine engine = makeEngine();
        LenskitRecommender rec1 = null;
        LenskitRecommender rec2 = null;
        try {
            rec1 = engine.open();
            rec2 = engine.open();

            assertThat(rec1.getItemScorer(),
                       not(sameInstance(rec2.getItemScorer())));
            assertThat(rec1.get(FunkSVDModel.class),
                       sameInstance(rec2.get(FunkSVDModel.class)));
        } finally {
            if (rec2 != null) {
                rec2.close();
            }
            if (rec1 != null) {
                rec1.close();
            }
        }
    }

    /**
     * Test whether we can build a recommender with predict-time updates.
     */
    @SuppressWarnings("unchecked")
    @Test
    public void testPredictUpdates() throws RecommenderBuildException {
        LenskitConfiguration config = new LenskitConfiguration();
        config.bind(ItemScorer.class)
               .to(FunkSVDItemScorer.class);
        config.bind(BaselinePredictor.class)
               .to(ItemUserMeanPredictor.class);
        config.set(IterationCount.class)
               .to(10);
        config.bind(RuntimeUpdate.class, FunkSVDUpdateRule.class)
               .to(FunkSVDUpdateRule.class);

        LenskitRecommenderEngine engine = LenskitRecommenderEngine.build(daoFactory, config);

        LenskitRecommender rec = engine.open();
        try {
            ItemScorer scorer = rec.getItemScorer();
            assertThat(scorer, instanceOf(FunkSVDItemScorer.class));
            FunkSVDItemScorer fsvd = (FunkSVDItemScorer) scorer;
            assertThat(fsvd.getUpdateRule(),
                       not(nullValue()));
        } finally {
            rec.close();
        }
    }
}<|MERGE_RESOLUTION|>--- conflicted
+++ resolved
@@ -20,19 +20,13 @@
  */
 package org.grouplens.lenskit.mf.funksvd;
 
-import org.grouplens.lenskit.ItemScorer;
-import org.grouplens.lenskit.RatingPredictor;
-import org.grouplens.lenskit.Recommender;
-import org.grouplens.lenskit.RecommenderBuildException;
+import org.grouplens.lenskit.*;
 import org.grouplens.lenskit.baseline.BaselinePredictor;
 import org.grouplens.lenskit.baseline.ItemUserMeanPredictor;
 import org.grouplens.lenskit.baseline.UserMeanPredictor;
 import org.grouplens.lenskit.basic.SimpleRatingPredictor;
-<<<<<<< HEAD
 import org.grouplens.lenskit.basic.TopNItemRecommender;
-=======
 import org.grouplens.lenskit.core.LenskitConfiguration;
->>>>>>> d1d63da8
 import org.grouplens.lenskit.core.LenskitRecommender;
 import org.grouplens.lenskit.core.LenskitRecommenderEngine;
 import org.grouplens.lenskit.core.LenskitRecommenderEngineFactory;
@@ -68,25 +62,8 @@
         daoFactory = new EventCollectionDAO.Factory(rs);
     }
 
-    @SuppressWarnings({"unchecked", "deprecation"})
+    @SuppressWarnings({"deprecation", "unchecked"})
     private LenskitRecommenderEngine makeEngine() throws RecommenderBuildException {
-<<<<<<< HEAD
-        LenskitRecommenderEngineFactory factory = new LenskitRecommenderEngineFactory(daoFactory);
-        factory.bind(PreferenceSnapshot.class)
-               .to(PackedPreferenceSnapshot.class);
-        factory.bind(ItemScorer.class)
-               .to(FunkSVDItemScorer.class);
-        factory.bind(BaselinePredictor.class)
-               .to(UserMeanPredictor.class);
-        factory.bind(StoppingCondition.class)
-               .to(IterationCountStoppingCondition.class);
-        factory.set(IterationCount.class)
-               .to(10);
-        factory.set(FeatureCount.class)
-               .to(20);
-
-        return factory.create();
-=======
         LenskitConfiguration config = new LenskitConfiguration();
         config.bind(PreferenceSnapshot.class)
               .to(PackedPreferenceSnapshot.class);
@@ -94,8 +71,6 @@
               .to(FunkSVDItemScorer.class);
         config.bind(BaselinePredictor.class)
               .to(UserMeanPredictor.class);
-        config.bind(ItemRecommender.class)
-              .to(FunkSVDRecommender.class);
         config.bind(StoppingCondition.class)
               .to(IterationCountStoppingCondition.class);
         config.set(IterationCount.class)
@@ -104,7 +79,6 @@
               .to(20);
 
         return LenskitRecommenderEngine.build(daoFactory, config);
->>>>>>> d1d63da8
     }
 
     @SuppressWarnings("deprecation")
@@ -178,17 +152,17 @@
     @SuppressWarnings("unchecked")
     @Test
     public void testPredictUpdates() throws RecommenderBuildException {
-        LenskitConfiguration config = new LenskitConfiguration();
-        config.bind(ItemScorer.class)
+        LenskitRecommenderEngineFactory factory = new LenskitRecommenderEngineFactory(daoFactory);
+        factory.bind(ItemScorer.class)
                .to(FunkSVDItemScorer.class);
-        config.bind(BaselinePredictor.class)
+        factory.bind(BaselinePredictor.class)
                .to(ItemUserMeanPredictor.class);
-        config.set(IterationCount.class)
+        factory.set(IterationCount.class)
                .to(10);
-        config.bind(RuntimeUpdate.class, FunkSVDUpdateRule.class)
+        factory.bind(RuntimeUpdate.class, FunkSVDUpdateRule.class)
                .to(FunkSVDUpdateRule.class);
 
-        LenskitRecommenderEngine engine = LenskitRecommenderEngine.build(daoFactory, config);
+        LenskitRecommenderEngine engine = factory.create();
 
         LenskitRecommender rec = engine.open();
         try {
