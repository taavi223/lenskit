                        ---------------------
                          Release Notes
                        ---------------------

#macro ( release $ver )
#if( $project.version == "${ver}-SNAPSHOT" )##
* {{{./lenskit-${ver}.html}Release $ver}} (in progress)
#else
* {{{./lenskit-${ver}.html}Release $ver}}
#end
#end

LensKit Releases

<<<<<<< HEAD
  #release("2.1")
  
=======
  #release("2.0.5")

>>>>>>> 800f6c6a
  #release("2.0.4")

  #release("2.0.3.2")

  #release("2.0.3")

  #release("2.0.2")

  #release("2.0.1")

  #release("2.0")

  #release("1.3")

  #release("1.2")

  #release("1.1")

  #release("1.0.2")

  #release("1.0.1")

  #release("1.0")

  #release("0.11")

  #release("0.10")

  #release("0.9")

  #release("0.8.1")

  #release("0.8")

  #release("0.7")

  #release("0.6")

  #release("0.5")

  #release("0.4")

  #release("0.3.1")

  #release("0.3")

  #release("0.2")

  #release("0.1")

  #release("0.0.3")

  #release("0.0.2") (March 28, 2011)

  #release("0.0.1") (March 25, 2011)

  []<|MERGE_RESOLUTION|>--- conflicted
+++ resolved
@@ -12,13 +12,10 @@
 
 LensKit Releases
 
-<<<<<<< HEAD
   #release("2.1")
   
-=======
   #release("2.0.5")
 
->>>>>>> 800f6c6a
   #release("2.0.4")
 
   #release("2.0.3.2")
