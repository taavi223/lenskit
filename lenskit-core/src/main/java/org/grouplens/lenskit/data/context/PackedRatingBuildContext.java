/*
 * LensKit, a reference implementation of recommender algorithms.
 * Copyright 2010-2011 Regents of the University of Minnesota
 *
 * This program is free software; you can redistribute it and/or modify
 * it under the terms of the GNU Lesser General Public License as
 * published by the Free Software Foundation; either version 2.1 of the
 * License, or (at your option) any later version.
 *
 * This program is distributed in the hope that it will be useful, but WITHOUT
 * ANY WARRANTY; without even the implied warranty of MERCHANTABILITY or FITNESS
 * FOR A PARTICULAR PURPOSE. See the GNU General Public License for more
 * details.
 *
 * You should have received a copy of the GNU General Public License along with
 * this program; if not, write to the Free Software Foundation, Inc., 51
 * Franklin Street, Fifth Floor, Boston, MA 02110-1301, USA.
 */
package org.grouplens.lenskit.data.context;

import org.grouplens.lenskit.data.dao.RatingDataAccessObject;
<<<<<<< HEAD
import org.grouplens.lenskit.params.meta.Built;
import org.grouplens.lenskit.util.CollectionUtils;
import org.grouplens.lenskit.util.FastCollection;
=======
>>>>>>> 78ce8603

/**
 * @author Michael Ekstrand <ekstrand@cs.umn.edu>
 *
 */
@Built
public class PackedRatingBuildContext extends AbstractRatingBuildContext {
    protected final PackedRatingSnapshot snapshot;
    
<<<<<<< HEAD
	private PackedRatingData data;
	private List<IntList> userIndices;
	
	protected PackedRatingBuildContext(RatingDataAccessObject dao, 
	        PackedRatingData data, List<IntList> userIndices) {
	    this.dao = dao;
	    this.data = data;
	    this.userIndices = userIndices;
	}
	
	private void requireValid() {
		if (data == null)
			throw new IllegalStateException("build context closed");
	}
	
	/* (non-Javadoc)
	 * @see org.grouplens.lenskit.data.dao.context.RatingBuildContext#getDAO()
	 */
	@Override
	public RatingDataAccessObject getDAO() {
	    return dao;
	}

	/* (non-Javadoc)
	 * @see org.grouplens.lenskit.data.dao.context.BuildContext#getUserIds()
	 */
	@Override
	public LongCollection getUserIds() {
		requireValid();
		return data.userIndex.getIds();
	}

	/* (non-Javadoc)
	 * @see org.grouplens.lenskit.data.dao.context.BuildContext#getItemIds()
	 */
	@Override
	public LongCollection getItemIds() {
		requireValid();
		return data.itemIndex.getIds();
	}

	/* (non-Javadoc)
	 * @see org.grouplens.lenskit.data.dao.context.BuildContext#userIndex()
	 */
	@Override
	public Index userIndex() {
		requireValid();
		return data.userIndex;
	}

	/* (non-Javadoc)
	 * @see org.grouplens.lenskit.data.dao.context.BuildContext#itemIndex()
	 */
	@Override
	public Index itemIndex() {
		requireValid();
		return data.itemIndex;
	}

	/* (non-Javadoc)
	 * @see org.grouplens.lenskit.data.dao.context.BuildContext#getRatings()
	 */
	@Override
	public FastCollection<IndexedRating> getRatings() {
		return new PackedRatingCollection(data);
	}

	/* (non-Javadoc)
	 * @see org.grouplens.lenskit.data.dao.context.BuildContext#getUserRatings(long)
	 */
	@Override
	public FastCollection<IndexedRating> getUserRatings(long userId) {
	    requireValid();
		int uidx = data.userIndex.getIndex(userId);
		if (uidx < 0 || uidx >= userIndices.size())
		    return CollectionUtils.emptyFastCollection();
		else
		    return new PackedRatingCollection(data, userIndices.get(uidx));
	}

	/* (non-Javadoc)
	 * @see org.grouplens.lenskit.data.dao.context.BuildContext#close()
	 */
	@Override
	public void close() {
	    super.close();
		data = null;
	}

    /**
     * A Factory that creates PackedRatingBuildContexts from an opened
     * RatingDataAccessObject.
     */
	public static class Builder extends BuildContextBuilder<PackedRatingBuildContext> {
        @Override
        public PackedRatingBuildContext build() {
            Cursor<Rating> ratings = null;
            
            IntArrayList users;
            IntArrayList items;
            DoubleArrayList values;
            LongArrayList timestamps;
            Indexer itemIndex = new Indexer();
            Indexer userIndex = new Indexer();
            // Track the indices where everything appears.  ArrayList user indices
            // to map of item indices to global indices.
            IndexManager imgr = new IndexManager(2000);
            
            int nratings = 0;
            
            try {
                ratings = dao.getRatings();
                int size = ratings.getRowCount();
                // default to something nice and large
                if (size < 0) size = 10000;

                // initialize arrays. we only track timestamps when we find them.
                users = new IntArrayList(size);
                items = new IntArrayList(size);
                values = new DoubleArrayList(size);
                timestamps = null;
                itemIndex = new Indexer();
                userIndex = new Indexer();

                for (Rating r: ratings.fast()) {
                    final int iidx = itemIndex.internId(r.getItemId());
                    final int uidx = userIndex.internId(r.getUserId());
                    final double v = r.getRating();
                    final long ts = r.getTimestamp();
                    int idx = imgr.getIndex(uidx, iidx);
                    if (idx < 0) {
                        // new rating
                        imgr.putIndex(uidx, iidx, nratings);
                        nratings++;
                        users.add(uidx);
                        items.add(iidx);
                        values.add(v);
                        assert users.size() == nratings;
                        assert items.size() == nratings;
                        assert values.size() == nratings;
                        if (ts >= 0) {
                            if (timestamps == null) {
                                long[] tss = new long[values.elements().length];
                                Arrays.fill(tss, 0, nratings - 1, -1);
                                timestamps = LongArrayList.wrap(tss, nratings - 1);
                            }
                            timestamps.add(ts);
                            assert timestamps.size() == nratings;
                        }
                    } else {
                        // be careful with timestamps
                        if (timestamps == null) {
                            if (ts < 0) {
                                values.set(idx, v);
                            } else {
                                timestamps = new LongArrayList(values.elements().length);
                                Arrays.fill(timestamps.elements(), 0, nratings, -1);
                                timestamps.set(idx, ts);
                                values.set(idx, v);
                            }
                        } else if (ts >= timestamps.get(idx)) {
                            values.set(idx, v);
                            timestamps.set(idx, ts);
                        } // fall through - not null && not newer
                    }
                }
            } finally {
                if (ratings != null)
                    ratings.close();
            }
            
            users.trim();
            items.trim();
            values.trim();
            if (timestamps != null)
                timestamps.trim();
            
            PackedRatingData data =
                new PackedRatingData(users.elements(), items.elements(), values.elements(),
                    timestamps == null ? null : timestamps.elements(), itemIndex, userIndex);
            assert data.users.length == nratings;
            assert data.items.length == nratings;
            assert data.values.length == nratings;
            assert timestamps == null || data.timestamps.length == nratings;
            List<IntList> userIndices = imgr.getUserIndexMatrix();
            return new PackedRatingBuildContext(dao, data, userIndices);
        }
	}
=======
    protected PackedRatingBuildContext(RatingDataAccessObject dao, PackedRatingSnapshot snapshot) {
        super(dao);
        this.snapshot = snapshot;
    }
    
    @Override
    public RatingSnapshot ratingSnapshot() {
        return snapshot;
    }

    @Override
    public RatingSnapshot trainingSnapshot() {
        // TODO implement training snapshots
        throw new UnsupportedOperationException();
    }

    @Override
    public RatingSnapshot tuningSnapshot() {
        // TODO implement tuning snapshots
        throw new UnsupportedOperationException();
    }
    
    public static RatingBuildContext make(RatingDataAccessObject dao) {
        return new PackedRatingBuildContext(dao, PackedRatingSnapshot.make(dao));
    }

>>>>>>> 78ce8603
}<|MERGE_RESOLUTION|>--- conflicted
+++ resolved
@@ -19,212 +19,15 @@
 package org.grouplens.lenskit.data.context;
 
 import org.grouplens.lenskit.data.dao.RatingDataAccessObject;
-<<<<<<< HEAD
-import org.grouplens.lenskit.params.meta.Built;
-import org.grouplens.lenskit.util.CollectionUtils;
-import org.grouplens.lenskit.util.FastCollection;
-=======
->>>>>>> 78ce8603
 
 /**
  * @author Michael Ekstrand <ekstrand@cs.umn.edu>
  *
  */
-@Built
 public class PackedRatingBuildContext extends AbstractRatingBuildContext {
     protected final PackedRatingSnapshot snapshot;
     
-<<<<<<< HEAD
-	private PackedRatingData data;
-	private List<IntList> userIndices;
-	
-	protected PackedRatingBuildContext(RatingDataAccessObject dao, 
-	        PackedRatingData data, List<IntList> userIndices) {
-	    this.dao = dao;
-	    this.data = data;
-	    this.userIndices = userIndices;
-	}
-	
-	private void requireValid() {
-		if (data == null)
-			throw new IllegalStateException("build context closed");
-	}
-	
-	/* (non-Javadoc)
-	 * @see org.grouplens.lenskit.data.dao.context.RatingBuildContext#getDAO()
-	 */
-	@Override
-	public RatingDataAccessObject getDAO() {
-	    return dao;
-	}
-
-	/* (non-Javadoc)
-	 * @see org.grouplens.lenskit.data.dao.context.BuildContext#getUserIds()
-	 */
-	@Override
-	public LongCollection getUserIds() {
-		requireValid();
-		return data.userIndex.getIds();
-	}
-
-	/* (non-Javadoc)
-	 * @see org.grouplens.lenskit.data.dao.context.BuildContext#getItemIds()
-	 */
-	@Override
-	public LongCollection getItemIds() {
-		requireValid();
-		return data.itemIndex.getIds();
-	}
-
-	/* (non-Javadoc)
-	 * @see org.grouplens.lenskit.data.dao.context.BuildContext#userIndex()
-	 */
-	@Override
-	public Index userIndex() {
-		requireValid();
-		return data.userIndex;
-	}
-
-	/* (non-Javadoc)
-	 * @see org.grouplens.lenskit.data.dao.context.BuildContext#itemIndex()
-	 */
-	@Override
-	public Index itemIndex() {
-		requireValid();
-		return data.itemIndex;
-	}
-
-	/* (non-Javadoc)
-	 * @see org.grouplens.lenskit.data.dao.context.BuildContext#getRatings()
-	 */
-	@Override
-	public FastCollection<IndexedRating> getRatings() {
-		return new PackedRatingCollection(data);
-	}
-
-	/* (non-Javadoc)
-	 * @see org.grouplens.lenskit.data.dao.context.BuildContext#getUserRatings(long)
-	 */
-	@Override
-	public FastCollection<IndexedRating> getUserRatings(long userId) {
-	    requireValid();
-		int uidx = data.userIndex.getIndex(userId);
-		if (uidx < 0 || uidx >= userIndices.size())
-		    return CollectionUtils.emptyFastCollection();
-		else
-		    return new PackedRatingCollection(data, userIndices.get(uidx));
-	}
-
-	/* (non-Javadoc)
-	 * @see org.grouplens.lenskit.data.dao.context.BuildContext#close()
-	 */
-	@Override
-	public void close() {
-	    super.close();
-		data = null;
-	}
-
-    /**
-     * A Factory that creates PackedRatingBuildContexts from an opened
-     * RatingDataAccessObject.
-     */
-	public static class Builder extends BuildContextBuilder<PackedRatingBuildContext> {
-        @Override
-        public PackedRatingBuildContext build() {
-            Cursor<Rating> ratings = null;
-            
-            IntArrayList users;
-            IntArrayList items;
-            DoubleArrayList values;
-            LongArrayList timestamps;
-            Indexer itemIndex = new Indexer();
-            Indexer userIndex = new Indexer();
-            // Track the indices where everything appears.  ArrayList user indices
-            // to map of item indices to global indices.
-            IndexManager imgr = new IndexManager(2000);
-            
-            int nratings = 0;
-            
-            try {
-                ratings = dao.getRatings();
-                int size = ratings.getRowCount();
-                // default to something nice and large
-                if (size < 0) size = 10000;
-
-                // initialize arrays. we only track timestamps when we find them.
-                users = new IntArrayList(size);
-                items = new IntArrayList(size);
-                values = new DoubleArrayList(size);
-                timestamps = null;
-                itemIndex = new Indexer();
-                userIndex = new Indexer();
-
-                for (Rating r: ratings.fast()) {
-                    final int iidx = itemIndex.internId(r.getItemId());
-                    final int uidx = userIndex.internId(r.getUserId());
-                    final double v = r.getRating();
-                    final long ts = r.getTimestamp();
-                    int idx = imgr.getIndex(uidx, iidx);
-                    if (idx < 0) {
-                        // new rating
-                        imgr.putIndex(uidx, iidx, nratings);
-                        nratings++;
-                        users.add(uidx);
-                        items.add(iidx);
-                        values.add(v);
-                        assert users.size() == nratings;
-                        assert items.size() == nratings;
-                        assert values.size() == nratings;
-                        if (ts >= 0) {
-                            if (timestamps == null) {
-                                long[] tss = new long[values.elements().length];
-                                Arrays.fill(tss, 0, nratings - 1, -1);
-                                timestamps = LongArrayList.wrap(tss, nratings - 1);
-                            }
-                            timestamps.add(ts);
-                            assert timestamps.size() == nratings;
-                        }
-                    } else {
-                        // be careful with timestamps
-                        if (timestamps == null) {
-                            if (ts < 0) {
-                                values.set(idx, v);
-                            } else {
-                                timestamps = new LongArrayList(values.elements().length);
-                                Arrays.fill(timestamps.elements(), 0, nratings, -1);
-                                timestamps.set(idx, ts);
-                                values.set(idx, v);
-                            }
-                        } else if (ts >= timestamps.get(idx)) {
-                            values.set(idx, v);
-                            timestamps.set(idx, ts);
-                        } // fall through - not null && not newer
-                    }
-                }
-            } finally {
-                if (ratings != null)
-                    ratings.close();
-            }
-            
-            users.trim();
-            items.trim();
-            values.trim();
-            if (timestamps != null)
-                timestamps.trim();
-            
-            PackedRatingData data =
-                new PackedRatingData(users.elements(), items.elements(), values.elements(),
-                    timestamps == null ? null : timestamps.elements(), itemIndex, userIndex);
-            assert data.users.length == nratings;
-            assert data.items.length == nratings;
-            assert data.values.length == nratings;
-            assert timestamps == null || data.timestamps.length == nratings;
-            List<IntList> userIndices = imgr.getUserIndexMatrix();
-            return new PackedRatingBuildContext(dao, data, userIndices);
-        }
-	}
-=======
-    protected PackedRatingBuildContext(RatingDataAccessObject dao, PackedRatingSnapshot snapshot) {
+    public PackedRatingBuildContext(RatingDataAccessObject dao, PackedRatingSnapshot snapshot) {
         super(dao);
         this.snapshot = snapshot;
     }
@@ -246,9 +49,8 @@
         throw new UnsupportedOperationException();
     }
     
-    public static RatingBuildContext make(RatingDataAccessObject dao) {
-        return new PackedRatingBuildContext(dao, PackedRatingSnapshot.make(dao));
+    public static PackedRatingBuildContext make(RatingDataAccessObject dao) {
+        PackedRatingSnapshot snapshot = new PackedRatingSnapshot.Builder(dao).build();
+        return new PackedRatingBuildContext(dao, snapshot);
     }
-
->>>>>>> 78ce8603
 }