/*
 * LensKit, a reference implementation of recommender algorithms.
 * Copyright 2010-2011 Regents of the University of Minnesota
 *
 * This program is free software; you can redistribute it and/or modify
 * it under the terms of the GNU Lesser General Public License as
 * published by the Free Software Foundation; either version 2.1 of the
 * License, or (at your option) any later version.
 *
 * This program is distributed in the hope that it will be useful, but WITHOUT
 * ANY WARRANTY; without even the implied warranty of MERCHANTABILITY or FITNESS
 * FOR A PARTICULAR PURPOSE. See the GNU General Public License for more
 * details.
 *
 * You should have received a copy of the GNU General Public License along with
 * this program; if not, write to the Free Software Foundation, Inc., 51
 * Franklin Street, Fifth Floor, Boston, MA 02110-1301, USA.
 */
package org.grouplens.lenskit.baseline;

import java.util.Collection;

import org.grouplens.lenskit.AbstractRecommenderComponentBuilder;
import org.grouplens.lenskit.data.context.RatingBuildContext;
import org.grouplens.lenskit.data.vector.MutableSparseVector;
import org.grouplens.lenskit.data.vector.SparseVector;
import org.slf4j.Logger;
import org.slf4j.LoggerFactory;

/**
 * Rating predictor that returns the user's average rating for all predictions.
 *
 * If the user has no ratings, the global mean is returned.  This is done by
 * actually computing the average offset from the global mean and adding back
 * the global mean for the returned prediction.
 *
 * @author Michael Ekstrand <ekstrand@cs.umn.edu>
 *
 */
public class UserMeanPredictor implements BaselinePredictor {
    private static final Logger logger = LoggerFactory.getLogger(UserMeanPredictor.class);
    /**
     * A builder that creates UserMeanPredictors.
     * 
     * @author Michael Ludwig <mludwig@cs.umn.edu>
     */
    public static class Builder extends AbstractRecommenderComponentBuilder<UserMeanPredictor> {
        private double smoothing = 0;
        
        public void setSmoothing(double smoothing) {
        	this.smoothing = smoothing;
        }
        
        public double getSmoothing() {
        	return smoothing;
        }
    	
    	@Override
        protected UserMeanPredictor buildNew(RatingBuildContext context) {
<<<<<<< HEAD
            logger.debug("Building new user mean predictor");
            double mean = GlobalMeanPredictor.computeMeanRating(context.ratingSnapshot().getRatings().fastIterator());
            return new UserMeanPredictor(mean);
=======
            double mean = GlobalMeanPredictor.computeMeanRating(context.getRatings().fastIterator());
            return new UserMeanPredictor(mean, smoothing);
>>>>>>> 0f090a0e
        }
    }
    
    private static final long serialVersionUID = 1L;
    private final double globalMean;
    private final double smoothing;

    /**
     * Construct a predictor that computes user means offset by the global mean.
     * @param ratings
     */
    protected UserMeanPredictor(double globalMean, double smoothing) {
        this.globalMean = globalMean;
        this.smoothing = smoothing;
    }

    static double average(SparseVector ratings, double globalMean, double smoothing) {
        if (ratings.isEmpty()) return globalMean;
        return (ratings.sum() + smoothing*globalMean)/(ratings.size() + smoothing);
    }

    /* (non-Javadoc)
     * @see org.grouplens.lenskit.RatingPredictor#predict(long, java.util.Map, java.util.Collection)
     */
    @Override
    public MutableSparseVector predict(long user, SparseVector ratings,
            Collection<Long> items) {
        double mean = average(ratings, globalMean,smoothing);
        return ConstantPredictor.constantPredictions(items, mean);
    }
}<|MERGE_RESOLUTION|>--- conflicted
+++ resolved
@@ -57,14 +57,9 @@
     	
     	@Override
         protected UserMeanPredictor buildNew(RatingBuildContext context) {
-<<<<<<< HEAD
             logger.debug("Building new user mean predictor");
             double mean = GlobalMeanPredictor.computeMeanRating(context.ratingSnapshot().getRatings().fastIterator());
-            return new UserMeanPredictor(mean);
-=======
-            double mean = GlobalMeanPredictor.computeMeanRating(context.getRatings().fastIterator());
             return new UserMeanPredictor(mean, smoothing);
->>>>>>> 0f090a0e
         }
     }
     
