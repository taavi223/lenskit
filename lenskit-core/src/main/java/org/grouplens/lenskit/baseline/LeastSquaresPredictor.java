/*
 * LensKit, an open source recommender systems toolkit.
 * Copyright 2010-2013 Regents of the University of Minnesota and contributors
 * Work on LensKit has been funded by the National Science Foundation under
 * grants IIS 05-34939, 08-08692, 08-12148, and 10-17697.
 *
 * This program is free software; you can redistribute it and/or modify
 * it under the terms of the GNU Lesser General Public License as
 * published by the Free Software Foundation; either version 2.1 of the
 * License, or (at your option) any later version.
 *
 * This program is distributed in the hope that it will be useful, but WITHOUT
 * ANY WARRANTY; without even the implied warranty of MERCHANTABILITY or FITNESS
 * FOR A PARTICULAR PURPOSE. See the GNU General Public License for more
 * details.
 *
 * You should have received a copy of the GNU General Public License along with
 * this program; if not, write to the Free Software Foundation, Inc., 51
 * Franklin Street, Fifth Floor, Boston, MA 02110-1301, USA.
 */
package org.grouplens.lenskit.baseline;

import org.grouplens.grapht.annotation.DefaultProvider;
import org.grouplens.lenskit.collections.CollectionUtils;
import org.grouplens.lenskit.collections.FastCollection;
import org.grouplens.lenskit.core.Shareable;
import org.grouplens.lenskit.core.Transient;
import org.grouplens.lenskit.data.pref.IndexedPreference;
import org.grouplens.lenskit.data.snapshot.PreferenceSnapshot;
import org.grouplens.lenskit.iterative.StoppingCondition;
import org.grouplens.lenskit.iterative.TrainingLoopController;
import org.grouplens.lenskit.iterative.params.LearningRate;
import org.grouplens.lenskit.iterative.params.RegularizationTerm;
import org.grouplens.lenskit.vectors.ImmutableSparseVector;
import org.grouplens.lenskit.vectors.MutableSparseVector;
import org.grouplens.lenskit.vectors.SparseVector;
import org.grouplens.lenskit.vectors.VectorEntry;
import org.grouplens.lenskit.vectors.VectorEntry.State;
import org.slf4j.Logger;
import org.slf4j.LoggerFactory;

import javax.inject.Inject;
import javax.inject.Provider;
import java.io.Serializable;


/**
 * Generate baseline predictions with regularization
 *
 * @author Ark Xu <xuxxx728@umn.edu>
 */
@DefaultProvider(LeastSquaresPredictor.Builder.class)
@Shareable
public class LeastSquaresPredictor extends AbstractBaselinePredictor implements Serializable {
    private static final long serialVersionUID = 1L;

    private final ImmutableSparseVector userOffsets;
    private final ImmutableSparseVector itemOffsets;
    private final double mean;

    private static final Logger logger = LoggerFactory.getLogger(LeastSquaresPredictor.class);

    /**
     * Construct a new LeastSquaresPredictor
     *
     * @param uoff the user offsets
     * @param ioff the item offsets
     * @param mean the global mean rating
     */
    public LeastSquaresPredictor(ImmutableSparseVector uoff, ImmutableSparseVector ioff, double mean) {
        this.userOffsets = uoff;
        this.itemOffsets = ioff;
        this.mean = mean;
    }

    @Override
    public void predict(long user, SparseVector ratings,
                        MutableSparseVector output, boolean predictSet) {
        State state = predictSet ? State.EITHER : State.UNSET;
        for (VectorEntry e : output.fast(state)) {
            double score = mean + userOffsets.get(user, 0) + itemOffsets.get(e.getKey(), 0);
            output.set(e, score);
        }
    }

    /**
     * A builder that creates a regularizationFactor
     */
    public static class Builder implements Provider<LeastSquaresPredictor> {
        private final double learningRate;
        private final double regularizationFactor;
        private PreferenceSnapshot snapshot;
        private StoppingCondition stoppingCondition;

        /**
         * Create a new builder
         *
         * @param data
         */
        @Inject
        public Builder(@RegularizationTerm double regFactor, @LearningRate double lrate, @Transient PreferenceSnapshot data,
                       StoppingCondition stop) {
<<<<<<< HEAD
            regularizationFactor = regFactor;
            learningRate = lrate;
            snapshot = data;
            stoppingCondition = stop;

            double sum = 0.0;
            FastCollection<IndexedPreference> n = data.getRatings();
            for (IndexedPreference r : CollectionUtils.fast(n)) {
                sum += r.getValue();
            }
            mean = sum / n.size();
=======
            this.regularizationFactor = regFactor;
            this.learningRate = lrate;
            this.snapshot = data;
            this.trainingStop = stop;
>>>>>>> 7de7e31a
        }

        @Override
        public LeastSquaresPredictor get() {
            double rmse = 0.0;
            double uoff[] = new double[snapshot.getUserIds().size()];
            double ioff[] = new double[snapshot.getItemIds().size()];
            FastCollection<IndexedPreference> ratings = snapshot.getRatings();

            logger.debug("training predictor on {} ratings", ratings.size());

<<<<<<< HEAD
            final TrainingLoopController trainingController = stoppingCondition.newLoop();
            while (trainingController.keepTraining(rmse)) {
=======
            double sum = 0.0;
            double n = 0;
            for (IndexedPreference r : CollectionUtils.fast(ratings)) {
                sum += r.getValue();
                n += 1;
            }
            final double mean = sum / n;
            logger.debug("mean rating is {}", mean);

            int niters = 0;
            while (!trainingStop.isFinished(niters, oldRmse - rmse)) {
                ++niters;
>>>>>>> 7de7e31a
                double sse = 0;
                for (IndexedPreference r : CollectionUtils.fast(ratings)) {
                    final int uidx = r.getUserIndex();
                    final int iidx = r.getItemIndex();
                    final double p = mean + uoff[uidx] + ioff[iidx];
                    final double err = r.getValue() - p;
                    uoff[uidx] += learningRate * (err - regularizationFactor * uoff[uidx]);
                    ioff[iidx] += learningRate * (err - regularizationFactor * ioff[iidx]);
                    sse += err * err;
                }
                rmse = Math.sqrt(sse / ratings.size());

                logger.debug("finished iteration {} (RMSE={})", trainingController.getIterationCount(), rmse);
            }

            logger.info("trained baseline on {} ratings in {} iterations (final rmse={})", ratings.size(), trainingController.getIterationCount(), rmse);

            // Convert the uoff array to a SparseVector
            MutableSparseVector svuoff = new MutableSparseVector(snapshot.getUserIds());
            for (VectorEntry e : svuoff.fast(State.EITHER)) {
                final int uid = snapshot.userIndex().getIndex(e.getKey());
                svuoff.set(e, uoff[uid]);
            }

            // Convert the ioff array to a SparseVector
            MutableSparseVector svioff = new MutableSparseVector(snapshot.getItemIds());
            for (VectorEntry e : svioff.fast(State.EITHER)) {
                final int iid = snapshot.itemIndex().getIndex(e.getKey());
                svioff.set(e, ioff[iid]);
            }

            return new LeastSquaresPredictor(svuoff.freeze(), svioff.freeze(), mean);
        }
    }
}<|MERGE_RESOLUTION|>--- conflicted
+++ resolved
@@ -100,24 +100,10 @@
         @Inject
         public Builder(@RegularizationTerm double regFactor, @LearningRate double lrate, @Transient PreferenceSnapshot data,
                        StoppingCondition stop) {
-<<<<<<< HEAD
             regularizationFactor = regFactor;
             learningRate = lrate;
             snapshot = data;
             stoppingCondition = stop;
-
-            double sum = 0.0;
-            FastCollection<IndexedPreference> n = data.getRatings();
-            for (IndexedPreference r : CollectionUtils.fast(n)) {
-                sum += r.getValue();
-            }
-            mean = sum / n.size();
-=======
-            this.regularizationFactor = regFactor;
-            this.learningRate = lrate;
-            this.snapshot = data;
-            this.trainingStop = stop;
->>>>>>> 7de7e31a
         }
 
         @Override
@@ -129,10 +115,6 @@
 
             logger.debug("training predictor on {} ratings", ratings.size());
 
-<<<<<<< HEAD
-            final TrainingLoopController trainingController = stoppingCondition.newLoop();
-            while (trainingController.keepTraining(rmse)) {
-=======
             double sum = 0.0;
             double n = 0;
             for (IndexedPreference r : CollectionUtils.fast(ratings)) {
@@ -142,10 +124,8 @@
             final double mean = sum / n;
             logger.debug("mean rating is {}", mean);
 
-            int niters = 0;
-            while (!trainingStop.isFinished(niters, oldRmse - rmse)) {
-                ++niters;
->>>>>>> 7de7e31a
+            final TrainingLoopController trainingController = stoppingCondition.newLoop();
+            while (trainingController.keepTraining(rmse)) {
                 double sse = 0;
                 for (IndexedPreference r : CollectionUtils.fast(ratings)) {
                     final int uidx = r.getUserIndex();
