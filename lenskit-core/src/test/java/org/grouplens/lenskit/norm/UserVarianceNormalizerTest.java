--- conflicted
+++ resolved
@@ -21,18 +21,12 @@
 import java.util.ArrayList;
 import java.util.List;
 
-<<<<<<< HEAD
 import org.grouplens.lenskit.data.Rating;
 import org.grouplens.lenskit.data.SimpleRating;
-import org.grouplens.lenskit.data.context.PackedRatingBuildContext;
-import org.grouplens.lenskit.data.context.RatingBuildContext;
+import org.grouplens.lenskit.data.context.PackedRatingSnapshot;
+import org.grouplens.lenskit.data.context.RatingSnapshot;
 import org.grouplens.lenskit.data.dao.RatingCollectionDAO;
 import org.grouplens.lenskit.data.dao.RatingDataAccessObject;
-=======
-import org.grouplens.lenskit.data.context.PackedRatingSnapshot;
-import org.grouplens.lenskit.data.context.RatingSnapshot;
-import org.grouplens.lenskit.data.dao.SimpleFileDAO;
->>>>>>> 3ad402f1
 import org.grouplens.lenskit.data.vector.MutableSparseVector;
 import org.grouplens.lenskit.data.vector.SparseVector;
 import org.junit.After;
@@ -46,17 +40,11 @@
  *
  */
 public class UserVarianceNormalizerTest {
-<<<<<<< HEAD
 	RatingDataAccessObject dao;
-	RatingBuildContext rbc;
+	// FIXME Make this use a RatingBuildContext
+	RatingSnapshot rs;
 	SparseVector userRatings;
 	SparseVector uniformUserRatings;
-=======
-	
-	final static RatingSnapshot rs;
-	final static SparseVector userRatings;
-	final static SparseVector uniformUserRatings;
->>>>>>> 3ad402f1
 	final static double MIN_DOUBLE_PRECISION = 0.00001;
 	
 	private static void addRating(List<Rating> ratings, long uid, long iid, double value) {
@@ -70,7 +58,6 @@
 		userRatings = SparseVector.wrap(keys, values);
 		double[] uniformValues = {2., 2., 2.};
 		uniformUserRatings = SparseVector.wrap(keys, uniformValues);
-<<<<<<< HEAD
 		List<Rating> ratings = new ArrayList<Rating>();
 		addRating(ratings, 0, 0, 0);
 		addRating(ratings, 0, 1, 1);
@@ -88,40 +75,13 @@
 		addRating(ratings, 1, 6, 3);
 		dao = new RatingCollectionDAO(ratings);
 		dao.openSession();
-		rbc = PackedRatingBuildContext.make(dao);
+		rs = PackedRatingSnapshot.make(dao);
 	}
 	
 	@After
 	public void close() {
-	    rbc.close();
+	    rs.close();
 	    dao.closeSession();
-=======
-		try {
-			File tempFile = File.createTempFile("VURVN_junit", null);
-			tempFile.deleteOnExit();
-			PrintStream ps = new PrintStream(tempFile);
-			ps.println("0,0,0");
-			ps.println("0,1,1");
-			ps.println("0,2,2");
-			ps.println("0,3,3");
-			ps.println("0,4,4");
-			ps.println("0,5,5");
-			ps.println("0,6,6");
-			ps.println("1,0,3");
-			ps.println("1,1,3");
-			ps.println("1,2,3");
-			ps.println("1,3,3");
-			ps.println("1,4,3");
-			ps.println("1,5,3");
-			ps.println("1,6,3");
-			SimpleFileDAO sfdao = new SimpleFileDAO(tempFile, ",");
-			sfdao.openSession();
-			rs = PackedRatingSnapshot.make(sfdao);
-			sfdao.closeSession();
-		} catch (IOException ioe) {
-			throw new RuntimeException("Failed to initialize test data");
-		}
->>>>>>> 3ad402f1
 	}
 
 	@Test
