/*
 * LensKit, an open source recommender systems toolkit.
 * Copyright 2010-2013 Regents of the University of Minnesota and contributors
 * Work on LensKit has been funded by the National Science Foundation under
 * grants IIS 05-34939, 08-08692, 08-12148, and 10-17697.
 *
 * This program is free software; you can redistribute it and/or modify
 * it under the terms of the GNU Lesser General Public License as
 * published by the Free Software Foundation; either version 2.1 of the
 * License, or (at your option) any later version.
 *
 * This program is distributed in the hope that it will be useful, but WITHOUT
 * ANY WARRANTY; without even the implied warranty of MERCHANTABILITY or FITNESS
 * FOR A PARTICULAR PURPOSE. See the GNU General Public License for more
 * details.
 *
 * You should have received a copy of the GNU General Public License along with
 * this program; if not, write to the Free Software Foundation, Inc., 51
 * Franklin Street, Fifth Floor, Boston, MA 02110-1301, USA.
 */
package org.grouplens.lenskit.core;

import org.grouplens.grapht.graph.Edge;
import org.grouplens.grapht.graph.Graph;
import org.grouplens.grapht.graph.Node;
import org.grouplens.grapht.spi.CachedSatisfaction;
import org.grouplens.grapht.spi.Satisfaction;
import org.grouplens.grapht.spi.reflect.InstanceSatisfaction;
import org.grouplens.lenskit.ItemRecommender;
import org.grouplens.lenskit.ItemScorer;
import org.grouplens.lenskit.RecommenderBuildException;
import org.grouplens.lenskit.baseline.BaselineItemScorer;
import org.grouplens.lenskit.baseline.BaselinePredictor;
import org.grouplens.lenskit.baseline.ConstantPredictor;
import org.grouplens.lenskit.baseline.GlobalMeanPredictor;
import org.grouplens.lenskit.basic.SimpleRatingPredictor;
import org.grouplens.lenskit.basic.TopNItemRecommender;
import org.grouplens.lenskit.data.Event;
import org.grouplens.lenskit.data.dao.DAOFactory;
import org.grouplens.lenskit.data.dao.EventCollectionDAO;
import org.grouplens.lenskit.iterative.StoppingThreshold;
import org.grouplens.lenskit.iterative.ThresholdStoppingCondition;
import org.junit.Before;
import org.junit.Test;

<<<<<<< HEAD
=======
import javax.inject.Inject;
>>>>>>> 0a274164
import java.io.File;
import java.io.IOException;
import java.util.Collections;
import java.util.Map;

import static org.hamcrest.Matchers.*;
import static org.junit.Assert.assertThat;

/**
 * @author <a href="http://www.grouplens.org">GroupLens Research</a>
 */
public class LenskitRecommenderEngineTest {
    private LenskitRecommenderEngineFactory factory;
    private DAOFactory daoFactory;

    @Before
    public void setup() {
        daoFactory = new EventCollectionDAO.Factory(Collections.<Event>emptyList());
        factory = new LenskitRecommenderEngineFactory(daoFactory);
    }

    @Test
    public void testBasicRec() throws RecommenderBuildException {
        configureBasicRecommender();

        LenskitRecommenderEngine engine = factory.create();
        verifyBasicRecommender(engine);
    }

    private void configureBasicRecommender() {
<<<<<<< HEAD
        factory.bind(RatingPredictor.class)
               .to(BaselineRatingPredictor.class);
=======
        factory.bind(ItemScorer.class)
               .to(BaselineItemScorer.class);
>>>>>>> 0a274164
        factory.bind(ItemRecommender.class)
               .to(TopNItemRecommender.class);
        factory.bind(BaselinePredictor.class)
               .to(ConstantPredictor.class);
    }

    private void verifyBasicRecommender(LenskitRecommenderEngine engine) {LenskitRecommender rec = engine.open();
        try {
            assertThat(rec.getItemRecommender(),
                       instanceOf(TopNItemRecommender.class));
            assertThat(rec.getItemScorer(),
                       instanceOf(BaselineItemScorer.class));
            assertThat(rec.getRatingPredictor(),
                       instanceOf(SimpleRatingPredictor.class));
            assertThat(rec.get(BaselinePredictor.class),
                       instanceOf(ConstantPredictor.class));
            // Since we have an item scorer, we should have a recommender too
            assertThat(rec.getItemRecommender(),
                       instanceOf(TopNItemRecommender.class));
        } finally {
            rec.close();
        }
    }

    @Test
    public void testArbitraryRoot() throws RecommenderBuildException {
        factory.bind(BaselinePredictor.class)
               .to(ConstantPredictor.class);
        factory.addRoot(BaselinePredictor.class);

        LenskitRecommenderEngine engine = factory.create();
        LenskitRecommender rec = engine.open();
        try {
            assertThat(rec.get(BaselinePredictor.class),
                       instanceOf(ConstantPredictor.class));
        } finally {
            rec.close();
        }
    }

    @Test
    public void testSeparatePredictor() throws RecommenderBuildException {
        factory.bind(BaselinePredictor.class)
               .to(GlobalMeanPredictor.class);
        factory.bind(ItemScorer.class)
               .to(BaselineItemScorer.class);

        LenskitRecommenderEngine engine = factory.create();

        LenskitRecommender rec1 = engine.open();
        LenskitRecommender rec2 = engine.open();
        try {
            assertThat(rec1.getItemScorer(),
                       instanceOf(BaselineItemScorer.class));
            assertThat(rec2.getItemScorer(),
                       instanceOf(BaselineItemScorer.class));

            // verify that recommenders have different scorers
            assertThat(rec1.getItemScorer(),
                       not(sameInstance(rec2.getItemScorer())));

            // verify that recommenders have different rating predictors
            assertThat(rec1.getRatingPredictor(),
                       not(sameInstance(rec2.getRatingPredictor())));

            // verify that recommenders have same baseline
            assertThat(rec1.get(BaselinePredictor.class),
                       sameInstance(rec2.get(BaselinePredictor.class)));
        } finally {
            rec1.close();
            rec2.close();
        }
    }

    @SuppressWarnings("unchecked")
    @Test
    public void testParameter() throws RecommenderBuildException {
        factory.set(StoppingThreshold.class).to(0.042);
        factory.addRoot(ThresholdStoppingCondition.class);
        LenskitRecommenderEngine engine = factory.create();
        LenskitRecommender rec = engine.open();
        ThresholdStoppingCondition stop = rec.get(ThresholdStoppingCondition.class);
        assertThat(stop, notNullValue());
        assertThat(stop.getThreshold(),
                   closeTo(0.042, 1.0e-6));
    }

    @SuppressWarnings({"rawtypes"})
    private void assertNodeNotEVDao(Node node) {
        CachedSatisfaction lbl = node.getLabel();
        if (lbl == null) {
            return;
        }
        Satisfaction sat = lbl.getSatisfaction();
        if (sat instanceof InstanceSatisfaction) {
            assertThat((Class) sat.getErasedType(),
                       not(equalTo((Class) EventCollectionDAO.class)));
        }
    }

    /**
     * Test that no instance satisfaction contains an event collection DAO reference.
     */
    @Test
    public void testBasicNoInstance() throws RecommenderBuildException, IOException, ClassNotFoundException {
        configureBasicRecommender();

        LenskitRecommenderEngine engine = factory.create();

        Graph g = engine.getDependencies();
        // make sure we have no record of an instance dao
        for (Node n: g.getNodes()) {
            assertNodeNotEVDao(n);
            for (Edge e: g.getOutgoingEdges(n)) {
                assertNodeNotEVDao(e.getTail());
            }
            for (Edge e: g.getIncomingEdges(n)) {
                assertNodeNotEVDao(e.getHead());
            }
        }
    }

    @Test
    public void testSerialize() throws RecommenderBuildException, IOException, ClassNotFoundException {
        configureBasicRecommender();

        LenskitRecommenderEngine engine = factory.create();
        File tfile = File.createTempFile("lenskit", "engine");
        try {
            engine.write(tfile);
            LenskitRecommenderEngine e2 = LenskitRecommenderEngine.load(daoFactory, tfile);
            verifyBasicRecommender(e2);
        } finally {
            tfile.delete();
        }
    }

    /**
     * Verify that we can inject subclassed DAOs.
     */
    @Test
    public void testSubclassedDAO() throws RecommenderBuildException {
        factory.addRoot(SubclassedDAODepComponent.class);
        LenskitRecommenderEngine engine = factory.create();
        LenskitRecommender rec = engine.open();
        try {
            SubclassedDAODepComponent dep = rec.get(SubclassedDAODepComponent.class);
            assertThat(dep, notNullValue());
            assertThat(dep.dao, notNullValue());
        } finally {
            rec.close();
        }
    }

    public static class SubclassedDAODepComponent {
        private final EventCollectionDAO dao;

        @Inject
        public SubclassedDAODepComponent(EventCollectionDAO dao) {
            this.dao = dao;
        }
    }

    @SuppressWarnings({"rawtypes", "unchecked"})
    private void assertNodeNotEVDao(Node node) {
        CachedSatisfaction lbl = node.getLabel();
        if (lbl == null) {
            return;
        }
        Satisfaction sat = lbl.getSatisfaction();
        if (sat instanceof InstanceSatisfaction) {
            assertThat((Class) sat.getErasedType(),
                       not(equalTo((Class) EventCollectionDAO.class)));
        }
    }

    /**
     * Test that no instance satisfaction contains an event collection DAO reference.
     */
    @Test
    public void testBasicNoInstance() throws RecommenderBuildException, IOException, ClassNotFoundException {
        configureBasicRecommender();

        LenskitRecommenderEngine engine = factory.create();

        Graph g = engine.dependencies;
        // make sure we have no record of an instance dao
        for (Node n: g.getNodes()) {
            assertNodeNotEVDao(n);
            for (Edge e: g.getOutgoingEdges(n)) {
                assertNodeNotEVDao(e.getTail());
            }
            for (Edge e: g.getIncomingEdges(n)) {
                assertNodeNotEVDao(e.getHead());
            }
        }
    }

    @Test
    public void testSerialize() throws RecommenderBuildException, IOException, ClassNotFoundException {
        configureBasicRecommender();

        LenskitRecommenderEngine engine = factory.create();
        File tfile = File.createTempFile("lenskit", "engine");
        try {
            engine.write(tfile);
            LenskitRecommenderEngine e2 = new LenskitRecommenderEngine(daoFactory, tfile);
            verifyBasicRecommender(e2);
        } finally {
            tfile.delete();
        }
    }
}<|MERGE_RESOLUTION|>--- conflicted
+++ resolved
@@ -43,14 +43,10 @@
 import org.junit.Before;
 import org.junit.Test;
 
-<<<<<<< HEAD
-=======
 import javax.inject.Inject;
->>>>>>> 0a274164
 import java.io.File;
 import java.io.IOException;
 import java.util.Collections;
-import java.util.Map;
 
 import static org.hamcrest.Matchers.*;
 import static org.junit.Assert.assertThat;
@@ -77,13 +73,8 @@
     }
 
     private void configureBasicRecommender() {
-<<<<<<< HEAD
-        factory.bind(RatingPredictor.class)
-               .to(BaselineRatingPredictor.class);
-=======
         factory.bind(ItemScorer.class)
                .to(BaselineItemScorer.class);
->>>>>>> 0a274164
         factory.bind(ItemRecommender.class)
                .to(TopNItemRecommender.class);
         factory.bind(BaselinePredictor.class)
@@ -246,54 +237,4 @@
             this.dao = dao;
         }
     }
-
-    @SuppressWarnings({"rawtypes", "unchecked"})
-    private void assertNodeNotEVDao(Node node) {
-        CachedSatisfaction lbl = node.getLabel();
-        if (lbl == null) {
-            return;
-        }
-        Satisfaction sat = lbl.getSatisfaction();
-        if (sat instanceof InstanceSatisfaction) {
-            assertThat((Class) sat.getErasedType(),
-                       not(equalTo((Class) EventCollectionDAO.class)));
-        }
-    }
-
-    /**
-     * Test that no instance satisfaction contains an event collection DAO reference.
-     */
-    @Test
-    public void testBasicNoInstance() throws RecommenderBuildException, IOException, ClassNotFoundException {
-        configureBasicRecommender();
-
-        LenskitRecommenderEngine engine = factory.create();
-
-        Graph g = engine.dependencies;
-        // make sure we have no record of an instance dao
-        for (Node n: g.getNodes()) {
-            assertNodeNotEVDao(n);
-            for (Edge e: g.getOutgoingEdges(n)) {
-                assertNodeNotEVDao(e.getTail());
-            }
-            for (Edge e: g.getIncomingEdges(n)) {
-                assertNodeNotEVDao(e.getHead());
-            }
-        }
-    }
-
-    @Test
-    public void testSerialize() throws RecommenderBuildException, IOException, ClassNotFoundException {
-        configureBasicRecommender();
-
-        LenskitRecommenderEngine engine = factory.create();
-        File tfile = File.createTempFile("lenskit", "engine");
-        try {
-            engine.write(tfile);
-            LenskitRecommenderEngine e2 = new LenskitRecommenderEngine(daoFactory, tfile);
-            verifyBasicRecommender(e2);
-        } finally {
-            tfile.delete();
-        }
-    }
 }