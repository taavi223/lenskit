/*
 * LensKit, a reference implementation of recommender algorithms.
 * Copyright 2010-2011 Regents of the University of Minnesota
 *
 * This program is free software; you can redistribute it and/or modify
 * it under the terms of the GNU Lesser General Public License as
 * published by the Free Software Foundation; either version 2.1 of the
 * License, or (at your option) any later version.
 *
 * This program is distributed in the hope that it will be useful, but WITHOUT
 * ANY WARRANTY; without even the implied warranty of MERCHANTABILITY or FITNESS
 * FOR A PARTICULAR PURPOSE. See the GNU General Public License for more
 * details.
 *
 * You should have received a copy of the GNU General Public License along with
 * this program; if not, write to the Free Software Foundation, Inc., 51
 * Franklin Street, Fifth Floor, Boston, MA 02110-1301, USA.
 */
package org.grouplens.lenskit.eval;

import java.io.File;
import java.io.FileReader;
import java.io.IOException;
import java.io.Reader;
import java.util.HashMap;
import java.util.Map;

import javax.annotation.Nonnull;
import javax.annotation.Nullable;
import javax.script.ScriptEngine;
import javax.script.ScriptEngineFactory;
import javax.script.ScriptEngineManager;
import javax.script.ScriptException;

import org.grouplens.lenskit.RecommenderComponentBuilder;
<<<<<<< HEAD
import org.grouplens.lenskit.RecommenderEngine;
import org.grouplens.lenskit.data.context.PackedRatingBuildContext;
=======
import org.grouplens.lenskit.data.context.PackedRatingSnapshot;
>>>>>>> 6bd518ad
import org.grouplens.lenskit.data.context.RatingBuildContext;
import org.grouplens.lenskit.data.dao.RatingDataAccessObject;
import org.slf4j.Logger;
import org.slf4j.LoggerFactory;

/**
 * An instance of a recommender algorithm to be benchmarked.
 * @author Michael Ekstrand <ekstrand@cs.umn.edu>
 *
 */
public class AlgorithmInstance {
    private static final Logger logger = LoggerFactory.getLogger(AlgorithmInstance.class);
    private @Nonnull String algoName;
    private @Nullable RecommenderComponentBuilder<RecommenderEngine> builder;
    private @Nonnull Map<String,String> attributes;

    public AlgorithmInstance() {
        attributes = new HashMap<String,String>();
    }

    /**
     * Helper method to extract the basename for a file with an expected extension.
     * @param f The file
     * @param xtn The extension (or NULL, if no extension is to be stripped).
     * @return The basename of the file, with <var>xtn</var> stripped if it is
     * the file's extension.
     */
    static String fileBaseName(File f, String xtn) {
        String name = f.getName();
        if (xtn != null && name.endsWith("." + xtn)) {
            name = name.substring(0, name.length() - xtn.length() - 1);
        }
        return name;
    }

    /**
     * Get the name of this algorithm.  This returns a short name which is
     * used to identify the algorithm or instance.
     * @return The algorithm's name
     */
    public String getName() {
        return algoName;
    }

    /**
     * Set the instance's name.
     * @param name The instance name
     */
    public void setName(String name) {
        algoName = name;
    }

    public Map<String,String> getAttributes() {
        return attributes;
    }

    public RecommenderComponentBuilder<RecommenderEngine> getBuilder() {
        return builder;
    }

    public void setBuilder(RecommenderComponentBuilder<RecommenderEngine> b) {
        builder = b;
    }

    public void setBuilder(Class<? extends RecommenderComponentBuilder<RecommenderEngine>> mod) throws InstantiationException, IllegalAccessException {
        setBuilder(mod.newInstance());
    }

    public RecommenderEngine buildRecommender(final RatingDataAccessObject dao) {
        if (builder == null)
            throw new IllegalStateException("no builder set");
        RatingBuildContext ctx = null;
        try {
<<<<<<< HEAD
            ctx = PackedRatingBuildContext.make(dao);
=======
            session = dao.getSession();
            ctx = PackedRatingSnapshot.make(session);
>>>>>>> 6bd518ad
            return builder.build(ctx);
        } finally {
            if (ctx != null)
                ctx.close();
        }
    }
    
    public static AlgorithmInstance load(File f) throws InvalidRecommenderException {
        return load(f, null);
    }

    public static AlgorithmInstance load(File f, @Nullable ClassLoader classLoader) throws InvalidRecommenderException {
        logger.info("Loading recommender definition from {}", f);
        String xtn = fileExtension(f);
        logger.debug("Loading recommender from {} with extension {}", f, xtn);
        if (classLoader == null)
            classLoader = Thread.currentThread().getContextClassLoader();
        ScriptEngineManager mgr = new ScriptEngineManager(classLoader);
        ScriptEngine engine = mgr.getEngineByExtension(xtn);
        if (engine == null)
            throw new InvalidRecommenderException(f.toURI(), "Cannot find engine for extension " + xtn);
        ScriptEngineFactory factory = engine.getFactory();
        logger.debug("Using {} {}", factory.getEngineName(), factory.getEngineVersion());
        AlgorithmInstance algo = new AlgorithmInstance();
        mgr.put("rec", algo);
        try {
            Reader r = new FileReader(f);
            try {
                engine.eval(r);
                if (algo.getBuilder() != null)
                    return algo;
                else
                    throw new InvalidRecommenderException(f.toURI(), "No recommender configured");
            } finally {
                r.close();
            }
        } catch (ScriptException e) {
            throw new InvalidRecommenderException(f.toURI(), e);
        } catch (IOException e) {
            throw new InvalidRecommenderException(f.toURI(), e);
        }
    }

    static String fileExtension(File f) {
        return fileExtension(f.getName());
    }
    static String fileExtension(String fn) {
        int idx = fn.lastIndexOf('.');
        if (idx >= 0) {
            return fn.substring(idx+1);
        } else {
            return "";
        }
    }
}<|MERGE_RESOLUTION|>--- conflicted
+++ resolved
@@ -33,12 +33,8 @@
 import javax.script.ScriptException;
 
 import org.grouplens.lenskit.RecommenderComponentBuilder;
-<<<<<<< HEAD
 import org.grouplens.lenskit.RecommenderEngine;
 import org.grouplens.lenskit.data.context.PackedRatingBuildContext;
-=======
-import org.grouplens.lenskit.data.context.PackedRatingSnapshot;
->>>>>>> 6bd518ad
 import org.grouplens.lenskit.data.context.RatingBuildContext;
 import org.grouplens.lenskit.data.dao.RatingDataAccessObject;
 import org.slf4j.Logger;
@@ -112,12 +108,7 @@
             throw new IllegalStateException("no builder set");
         RatingBuildContext ctx = null;
         try {
-<<<<<<< HEAD
-            ctx = PackedRatingBuildContext.make(dao);
-=======
-            session = dao.getSession();
-            ctx = PackedRatingSnapshot.make(session);
->>>>>>> 6bd518ad
+            ctx = PackedRatingBuildContext.make(dao, 1.0);
             return builder.build(ctx);
         } finally {
             if (ctx != null)
