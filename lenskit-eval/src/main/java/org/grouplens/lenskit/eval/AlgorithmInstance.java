--- conflicted
+++ resolved
@@ -18,21 +18,10 @@
  */
 package org.grouplens.lenskit.eval;
 
-<<<<<<< HEAD
-import com.google.common.base.Supplier;
-import org.grouplens.lenskit.Recommender;
-import org.grouplens.lenskit.core.Builder;
-=======
-import java.util.Collections;
-import java.util.Map;
-
 import javax.annotation.Nonnull;
 import javax.annotation.Nullable;
 import javax.inject.Provider;
-
 import org.grouplens.lenskit.Recommender;
-import org.grouplens.lenskit.RecommenderEngineFactory;
->>>>>>> 6df2e01d
 import org.grouplens.lenskit.core.LenskitRecommenderEngine;
 import org.grouplens.lenskit.core.LenskitRecommenderEngineFactory;
 import org.grouplens.lenskit.data.dao.DataAccessObject;
@@ -44,14 +33,10 @@
 import org.slf4j.Logger;
 import org.slf4j.LoggerFactory;
 
-<<<<<<< HEAD
-import javax.annotation.Nonnull;
-import javax.annotation.Nullable;
+import com.google.common.base.Supplier;
+
 import java.util.Collections;
 import java.util.Map;
-=======
-import com.google.common.base.Supplier;
->>>>>>> 6df2e01d
 
 /**
  * An instance of a recommender algorithm to be benchmarked.
@@ -111,19 +96,14 @@
         LenskitRecommenderEngineFactory fac2 = factory.clone();
 
         if (dom != null) {
-            fac2.set(MaxRating.class, dom.getMaximum());
-            fac2.set(MinRating.class, dom.getMinimum());
-            fac2.setComponent(PreferenceDomain.class, dom);
+            fac2.bind(MaxRating.class, dom.getMaximum());
+            fac2.bind(MinRating.class, dom.getMinimum());
+            fac2.bind(PreferenceDomain.class).to(dom);
         }
 
         if (sharedSnapshot != null) {
-<<<<<<< HEAD
             // FIXME Bind this to a provider
-            Builder<RatingSnapshot> bld = new Builder<RatingSnapshot>() {
-=======
-            fac2 = factory.clone();
             Provider<RatingSnapshot> prv = new Provider<RatingSnapshot>() {
->>>>>>> 6df2e01d
                 @Override
                 public RatingSnapshot get() {
                     return sharedSnapshot.get();
@@ -136,21 +116,4 @@
 
         return engine.open(dao, false);
     }
-<<<<<<< HEAD
-=======
-
-    public Recommender buildRecommender(DataAccessObject dao, @Nullable RatingSnapshot sharedSnapshot) {
-        // Copy the factory & set up a shared rating snapshot
-        LenskitRecommenderEngineFactory fac2 = factory;
-
-        if (sharedSnapshot != null) {
-            fac2 = factory.clone();
-            fac2.bind(RatingSnapshot.class).to(sharedSnapshot);
-        }
-
-        LenskitRecommenderEngine engine = fac2.create(dao);
-
-        return engine.open(dao, false);
-    }
->>>>>>> 6df2e01d
 }