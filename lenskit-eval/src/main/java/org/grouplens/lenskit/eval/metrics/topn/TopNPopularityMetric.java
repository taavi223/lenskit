--- conflicted
+++ resolved
@@ -21,12 +21,7 @@
 package org.grouplens.lenskit.eval.metrics.topn;
 
 import it.unimi.dsi.fastutil.longs.*;
-<<<<<<< HEAD
-import org.grouplens.lenskit.collections.CollectionUtils;
-import org.grouplens.lenskit.cursors.Cursor;
-=======
 import org.grouplens.lenskit.Recommender;
->>>>>>> a91e23bd
 import org.grouplens.lenskit.data.dao.EventDAO;
 import org.grouplens.lenskit.data.event.Rating;
 import org.grouplens.lenskit.eval.Attributed;
@@ -127,39 +122,8 @@
         final Long2IntMap popularity;
         final MeanAccumulator mean = new MeanAccumulator();
 
-<<<<<<< HEAD
-        @Nonnull
-        @Override
-        public List<Object> evaluate(TestUser user) {
-            
-            List<ScoredId> recs;
-            recs = user.getRecommendations(listSize, candidates, exclude);
-            if (recs == null || recs.isEmpty()) {
-                return userRow();
-            } 
-            double pop = 0;
-            for (ScoredId s : CollectionUtils.fast(recs)) {
-                pop += popularity.get(s.getId()); // default value should be 0 here.
-            }
-            pop = pop / recs.size();
-            
-            total += pop;
-            nusers += 1;
-            return userRow(pop);
-        }
-
-        @Nonnull
-        @Override
-        public List<Object> finalResults() {
-            if (nusers > 0) {
-                return finalRow(total / nusers);
-            } else {
-                return finalRow();
-            }
-=======
         public Context(Long2IntMap popularity) {
             this.popularity = popularity;
->>>>>>> a91e23bd
         }
     }
 
