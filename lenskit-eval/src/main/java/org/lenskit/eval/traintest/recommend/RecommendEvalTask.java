/*
 * LensKit, an open source recommender systems toolkit.
 * Copyright 2010-2014 LensKit Contributors.  See CONTRIBUTORS.md.
 * Work on LensKit has been funded by the National Science Foundation under
 * grants IIS 05-34939, 08-08692, 08-12148, and 10-17697.
 *
 * This program is free software; you can redistribute it and/or modify
 * it under the terms of the GNU Lesser General Public License as
 * published by the Free Software Foundation; either version 2.1 of the
 * License, or (at your option) any later version.
 *
 * This program is distributed in the hope that it will be useful, but WITHOUT
 * ANY WARRANTY; without even the implied warranty of MERCHANTABILITY or FITNESS
 * FOR A PARTICULAR PURPOSE. See the GNU General Public License for more
 * details.
 *
 * You should have received a copy of the GNU General Public License along with
 * this program; if not, write to the Free Software Foundation, Inc., 51
 * Franklin Street, Fifth Floor, Boston, MA 02110-1301, USA.
 */
package org.lenskit.eval.traintest.recommend;

import com.google.common.base.Function;
import com.google.common.base.Preconditions;
import com.google.common.collect.FluentIterable;
import com.google.common.collect.ImmutableList;
import com.google.common.collect.Lists;
import it.unimi.dsi.fastutil.longs.LongSet;
import org.grouplens.lenskit.data.history.RatingVectorUserHistorySummarizer;
import org.grouplens.lenskit.data.history.UserHistorySummarizer;
import org.grouplens.lenskit.util.io.CompressionMode;
import org.lenskit.api.ItemRecommender;
import org.lenskit.api.Recommender;
import org.lenskit.api.Result;
import org.lenskit.api.ResultList;
import org.lenskit.eval.traintest.*;
import org.lenskit.eval.traintest.metrics.Metric;
import org.lenskit.eval.traintest.metrics.MetricResult;
import org.lenskit.specs.DynamicSpec;
import org.lenskit.specs.SpecUtils;
import org.lenskit.specs.eval.RecommendEvalTaskSpec;
import org.lenskit.util.table.TableLayout;
import org.lenskit.util.table.TableLayoutBuilder;
import org.lenskit.util.table.writer.CSVWriter;
import org.lenskit.util.table.writer.TableWriter;
import org.slf4j.Logger;
import org.slf4j.LoggerFactory;

import javax.annotation.Nonnull;
import javax.annotation.Nullable;
import java.io.IOException;
import java.nio.file.Path;
import java.util.*;

/**
 * An eval task that attempts to recommend items for a test user.
 */
public class RecommendEvalTask implements EvalTask {
    private static final Logger logger = LoggerFactory.getLogger(RecommendEvalTask.class);
    private static final TopNMetric<?>[] DEFAULT_METRICS = {
            new TopNLengthMetric(),
            new TopNNDCGMetric()
    };

    private final RecommendEvalTaskSpec spec;
    private List<TopNMetric<?>> topNMetrics = Lists.newArrayList(DEFAULT_METRICS);
    private volatile ItemSelector candidateSelector;
    private volatile ItemSelector excludeSelector;

    private ExperimentOutputLayout experimentOutputLayout;
    private TableWriter outputTable;

    public RecommendEvalTask() {
        this(new RecommendEvalTaskSpec());
    }

    RecommendEvalTask(RecommendEvalTaskSpec ets) {
        spec = ets;
        if (!ets.getMetrics().isEmpty()) {
            // FIXME keep this in sync with the metrics
            getTopNMetrics().clear();
            for (DynamicSpec ms: ets.getMetrics()) {
                TopNMetric<?> metric = SpecUtils.buildObject(TopNMetric.class, ms);
                if (metric != null) {
                    addMetric(metric);
                } else {
                    throw new RuntimeException("cannot build metric for " + ms.getJSON());
                }
            }
        }
    }

    /**
     * Create a top-N eval task from a specification.
     * @param ets The task specification.
     * @return The task.
     */
    public static RecommendEvalTask fromSpec(RecommendEvalTaskSpec ets) {
        return new RecommendEvalTask(ets);
    }

    /**
     * Get the output file for writing predictions.
     * @return The output file, or {@code null} if no file is configured.
     */
    public Path getOutputFile() {
        return spec.getOutputFile();
    }

    /**
     * Set the output file for predictions.
     * @param file The output file for writing predictions. Will get a CSV file.
     */
    public void setOutputFile(Path file) {
        spec.setOutputFile(file);
    }

    /**
     * Get the prefix applied to column labels.
     * @return The column label prefix.
     */
    public String getLabelPrefix() {
        return spec.getLabelPrefix();
    }

    /**
     * Set the prefix applied to column labels.  If provided, it will be prepended to column labels from this task,
     * along with a ".".
     * @param prefix The label prefix.
     */
    public void setLabelPrefix(String prefix) {
        spec.setLabelPrefix(prefix);
    }

    /**
     * Get the list size to use.
     * @return The number of items to recommend per user.
     */
    public int getListSize() {
        return spec.getListSize();
    }

    /**
     * Set the list size to use.
     * @param n The number of items to recommend per user.
     */
    public void setListSize(int n) {
        spec.setListSize(n);
    }

    /**
     * Get the active candidate selector.
     * @return The candidate selector to use.
     */
    public ItemSelector getCandidateSelector() {
        if (candidateSelector == null) {
            String sel = spec.getCandidateItems();
            candidateSelector = ItemSelector.compileSelector(sel);
        }
        return candidateSelector;
    }

    /**
     * Set the candidate selector.
     * @param sel The candidate selector.
     */
    public void setCandidateSelector(ItemSelector sel) {
        candidateSelector = sel;
    }

    /**
     * Get the active exclude selector.
     * @return The exclude selector to use.
     */
    public ItemSelector getExcludeSelector() {
        if (excludeSelector == null) {
            String sel = spec.getExcludeItems();
            excludeSelector = ItemSelector.compileSelector(sel);
        }
        return excludeSelector;
    }

    /**
     * Set the exclude selector.
     * @param sel The exclude selector.
     */
    public void setExcludeSelector(ItemSelector sel) {
        excludeSelector = sel;
    }

    /**
     * Get the list of prediction metrics.
     * @return The list of prediction metrics.  This list is live, not copied, so it can be modified or cleared.
     */
    public List<TopNMetric<?>> getTopNMetrics() {
        return topNMetrics;
    }

    /**
     * Get the list of all metrics.
     * @return A list containing all metrics used by this task.
     */
    public List<Metric<?>> getAllMetrics() {
        ImmutableList.Builder<Metric<?>> metrics = ImmutableList.builder();
        metrics.addAll(topNMetrics);
        return metrics.build();
    }

    /**
     * Add a prediction metric.
     * @param metric The metric to add.
     */
    public void addMetric(TopNMetric<?> metric) {
        topNMetrics.add(metric);
    }

    @Override
    public Set<Class<?>> getRequiredRoots() {
        return FluentIterable.from(getAllMetrics())
                             .transformAndConcat(new Function<Metric<?>, Iterable<Class<?>>>() {
                                 @Nullable
                                 @Override
                                 public Iterable<Class<?>> apply(Metric<?> input) {
                                     return input.getRequiredRoots();
                                 }
                             }).toSet();
    }

    @Override
    public List<String> getGlobalColumns() {
        ImmutableList.Builder<String> columns = ImmutableList.builder();
        for (Metric<?> m: getAllMetrics()) {
            for (String label: m.getAggregateColumnLabels()) {
                columns.add(prefixColumn(label));
            }
        }
        return columns.build();
    }

    @Override
    public List<String> getUserColumns() {
        ImmutableList.Builder<String> columns = ImmutableList.builder();
        for (TopNMetric<?> pm: getTopNMetrics()) {
            for (String label: pm.getColumnLabels()) {
                columns.add(prefixColumn(label));
            }
        }
        return columns.build();
    }

    private String prefixColumn(String input) {
        String pfx = getLabelPrefix();
        if (pfx == null) {
            return input;
        } else {
            return pfx + "." + input;
        }
    }

    @Override
    public void start(ExperimentOutputLayout outputLayout) {
        experimentOutputLayout = outputLayout;
        Path outFile = getOutputFile();
        if (outFile == null) {
            return;
        }

        TableLayoutBuilder tlb = TableLayoutBuilder.copy(outputLayout.getConditionLayout());
        TableLayout layout = tlb.addColumn("User")
                                .addColumn("Rank")
                                .addColumn("Item")
                                .addColumn("Score")
                                .build();
        try {
            logger.info("writing recommendations to {}", outFile);
            outputTable = CSVWriter.open(outFile.toFile(), layout, CompressionMode.AUTO);
        } catch (IOException e) {
            throw new EvaluationException("error opening prediction output file", e);
        }
    }

    @Override
    public void finish() {
        experimentOutputLayout = null;
        if (outputTable != null) {
            try {
                outputTable.close();
                outputTable = null;
            } catch (IOException e) {
                throw new EvaluationException("error closing prediction output file", e);
            }
        }
    }

    @Override
    public ConditionEvaluator createConditionEvaluator(AlgorithmInstance algorithm, DataSet dataSet, Recommender rec) {
        Preconditions.checkState(experimentOutputLayout != null, "experiment not started");
        TableWriter tlb = experimentOutputLayout.prefixTable(outputTable, dataSet, algorithm);
        LongSet items = dataSet.getAllItems();
        ItemRecommender irec = rec.getItemRecommender();
        if (irec == null) {
            logger.warn("algorithm {} has no item recommender", algorithm);
            return null;
        }

        List<MetricContext<?>> contexts = new ArrayList<>(topNMetrics.size());
        for (TopNMetric<?> metric: topNMetrics) {
            logger.debug("setting up metric {}", metric);
            contexts.add(MetricContext.create(metric, algorithm, dataSet, rec));
        }

        return new TopNConditionEvaluator(tlb, rec, irec, contexts, items);
    }

    static class MetricContext<X> {
        final TopNMetric<X> metric;
        final X context;

        public MetricContext(TopNMetric<X> m, X ctx) {
            metric = m;
            context = ctx;
        }

        @Nonnull
        public MetricResult measureUser(TestUser user, int n, ResultList recommendations) {
            return metric.measureUser(user, n, recommendations, context);
        }

        @Nonnull
        public MetricResult getAggregateMeasurements() {
            return metric.getAggregateMeasurements(context);
        }

        /**
         * Create a new metric context. Indirected through this method to help the type checker.
         */
        public static <X> MetricContext<X> create(TopNMetric<X> metric, AlgorithmInstance algorithm, DataSet dataSet, Recommender rec) {
            X ctx = metric.createContext(algorithm, dataSet, rec);
            return new MetricContext<>(metric, ctx);
        }
    }

    class TopNConditionEvaluator implements ConditionEvaluator {
        private final TableWriter writer;
        private final Recommender recommender;
        private final ItemRecommender itemRecommender;
        private final UserHistorySummarizer summarizer = new RatingVectorUserHistorySummarizer();
        private final List<MetricContext<?>> predictMetricContexts;
        private final LongSet allItems;

        public TopNConditionEvaluator(TableWriter tw, Recommender rec, ItemRecommender irec, List<MetricContext<?>> mcs, LongSet items) {
            writer = tw;
            recommender = rec;
            itemRecommender = irec;
            predictMetricContexts = mcs;
            allItems = items;
        }

        @Nonnull
        @Override
        public Map<String, Object> measureUser(TestUser testUser) {
<<<<<<< HEAD
            LongSet candidates = getCandidateSelector().selectItems(allItems, recommender, testUser);
            LongSet excludes = getExcludeSelector().selectItems(allItems, recommender, testUser);
            ResultList results = itemRecommender.recommendWithDetails(testUser.getUserId(), getListSize(),
                                                                      candidates, excludes);
=======
            LongSet candidates = getCandidateSelector().selectItems(allItems, testUser);
            LongSet excludes = getExcludeSelector().selectItems(allItems, testUser);
            int n = getListSize();
            ResultList results = recommender.recommendWithDetails(testUser.getUserId(), n,
                                                                  candidates, excludes);
>>>>>>> ae1b395e

            // Measure the user results
            Map<String,Object> row = new HashMap<>();
            for (MetricContext<?> mc: predictMetricContexts) {
                row.putAll(mc.measureUser(testUser, n, results).getValues());
            }

            // Write all attempted predictions
            int rank = 0;
            for (Result rec: results) {
                try {
                    rank += 1;
                    if (writer != null) {
                        writer.writeRow(testUser.getUserId(), rank, rec.getId(), rec.getScore());
                    }
                } catch (IOException ex) {
                    throw new EvaluationException("error writing prediction row", ex);
                }
            }

            return row;
        }

        @Nonnull
        @Override
        public Map<String, Object> finish() {
            Map<String,Object> results = new HashMap<>();
            for (MetricContext<?> mc: predictMetricContexts) {
                logger.debug("finishing metric {}", mc.metric);
                results.putAll(mc.getAggregateMeasurements()
                                 .withPrefix(getLabelPrefix())
                                 .getValues());
            }
            return results;
        }
    }
}<|MERGE_RESOLUTION|>--- conflicted
+++ resolved
@@ -359,18 +359,11 @@
         @Nonnull
         @Override
         public Map<String, Object> measureUser(TestUser testUser) {
-<<<<<<< HEAD
             LongSet candidates = getCandidateSelector().selectItems(allItems, recommender, testUser);
             LongSet excludes = getExcludeSelector().selectItems(allItems, recommender, testUser);
-            ResultList results = itemRecommender.recommendWithDetails(testUser.getUserId(), getListSize(),
+            int n = getListSize();
+            ResultList results = itemRecommender.recommendWithDetails(testUser.getUserId(), n,
                                                                       candidates, excludes);
-=======
-            LongSet candidates = getCandidateSelector().selectItems(allItems, testUser);
-            LongSet excludes = getExcludeSelector().selectItems(allItems, testUser);
-            int n = getListSize();
-            ResultList results = recommender.recommendWithDetails(testUser.getUserId(), n,
-                                                                  candidates, excludes);
->>>>>>> ae1b395e
 
             // Measure the user results
             Map<String,Object> row = new HashMap<>();
