--- conflicted
+++ resolved
@@ -1,36 +1,23 @@
 <?xml version="1.0" encoding="UTF-8"?>
-<project xmlns="http://maven.apache.org/POM/4.0.0" xmlns:xsi="http://www.w3.org/2001/XMLSchema-instance" xsi:schemaLocation="http://maven.apache.org/POM/4.0.0 http://maven.apache.org/xsd/maven-4.0.0.xsd">
-  <parent>
-    <artifactId>lenskit</artifactId>
-    <groupId>org.grouplens.lenskit</groupId>
-    <version>2.1-SNAPSHOT</version>
-  </parent>
-  <modelVersion>4.0.0</modelVersion>
+<project xmlns="http://maven.apache.org/POM/4.0.0"
+         xmlns:xsi="http://www.w3.org/2001/XMLSchema-instance"
+         xsi:schemaLocation="http://maven.apache.org/POM/4.0.0 http://maven.apache.org/xsd/maven-4.0.0.xsd">
+    <parent>
+        <artifactId>lenskit</artifactId>
+        <groupId>org.grouplens.lenskit</groupId>
+        <version>2.1-SNAPSHOT</version>
+    </parent>
+    <modelVersion>4.0.0</modelVersion>
 
-  <artifactId>lenskit-predict</artifactId>
-  <name>LensKit rating predictors</name>
+    <artifactId>lenskit-predict</artifactId>
 
-  <dependencies>
-    <dependency>
-      <groupId>org.grouplens.lenskit</groupId>
-      <artifactId>lenskit-core</artifactId>
-      <version>${project.version}</version>
-    </dependency>
+    <dependencies>
+        <dependency>
+            <groupId>org.grouplens.lenskit</groupId>
+            <artifactId>lenskit-core</artifactId>
+            <version>${project.version}</version>
+        </dependency>
 
-<<<<<<< HEAD
-    <dependency>
-      <groupId>org.grouplens.lenskit</groupId>
-      <artifactId>lenskit-test</artifactId>
-      <version>${project.version}</version>
-      <scope>test</scope>
-    </dependency>
-
-    <dependency>
-      <groupId>net.mikera</groupId>
-      <artifactId>vectorz</artifactId>
-    </dependency>
-  </dependencies>
-=======
       <dependency>
         <groupId>org.grouplens.lenskit</groupId>
         <artifactId>lenskit-groovy</artifactId>
@@ -44,7 +31,11 @@
             <version>${project.version}</version>
             <scope>test</scope>
         </dependency>
-    </dependencies>
->>>>>>> 8d862f8c
+
+    <dependency>
+      <groupId>net.mikera</groupId>
+      <artifactId>vectorz</artifactId>
+    </dependency>
+  </dependencies>
 
 </project>