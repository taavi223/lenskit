<?xml version="1.0" encoding="UTF-8"?>
<project xmlns="http://maven.apache.org/POM/4.0.0" xmlns:xsi="http://www.w3.org/2001/XMLSchema-instance" xsi:schemaLocation="http://maven.apache.org/POM/4.0.0 http://maven.apache.org/maven-v4_0_0.xsd">
  <modelVersion>4.0.0</modelVersion>
  <parent>
    <groupId>org.sonatype.oss</groupId>
    <artifactId>oss-parent</artifactId>
    <version>7</version>
  </parent>
  <groupId>org.grouplens.lenskit</groupId>
  <artifactId>lenskit</artifactId>
  <version>1.1-SNAPSHOT</version>
  <packaging>pom</packaging>
  <name>LensKit</name>
  <description>Collaborative filtering toolkit from GroupLens Research</description>
  <url>${lenskit.web.url}</url>
  <organization>
    <name>GroupLens Research</name>
    <url>http://www.grouplens.org</url>
  </organization>
  <licenses>
    <license>
      <name>LGPLv2+</name>
      <url>http://www.gnu.org/licenses/old-licenses/lgpl-2.1.txt</url>
      <distribution>repo</distribution>
    </license>
  </licenses>
  <issueManagement>
    <system>Trac</system>
    <url>http://dev.grouplens.org/trac/lenskit</url>
  </issueManagement>
  <scm>
    <connection>scm:hg:https://bitbucket.org/grouplens/lenskit</connection>
    <developerConnection>scm:hg:https://bitbucket.org/grouplens/lenskit</developerConnection>
    <url>https://bitbucket.org/grouplens/lenskit</url>
    <tag>HEAD</tag>
  </scm>

  <properties>
    <copyrightHolder>Regents of the University of Minnesota</copyrightHolder>
    <project.build.sourceEncoding>UTF-8</project.build.sourceEncoding>
    <project.reporting.outputEncoding>UTF-8</project.reporting.outputEncoding>
    <lenskit.web.url>http://lenskit.grouplens.org</lenskit.web.url>
    <lenskit.web.path>file:///web/research/lenskit.grouplens.org/</lenskit.web.path>
    <mathjax.source>http://cdn.mathjax.org/mathjax/latest</mathjax.source>
    <javadoc.cite.database>${basedir}/etc/references.rdf</javadoc.cite.database>
    <groovy.version>1.8.6</groovy.version>
    <gmaven.runtime>1.8</gmaven.runtime>
    <grapht.version>0.5.0-SNAPSHOT</grapht.version>
    <grouplens.common.version>0.7-SNAPSHOT</grouplens.common.version>
    <lenskit.clean.removeAll>false</lenskit.clean.removeAll>
  </properties>

  <distributionManagement>
    <site>
      <id>grouplens.org</id>
      <name>LensKit Website</name>
      <url>${lenskit.web.path}</url>
    </site>
  </distributionManagement>

  <repositories>
    <repository>
      <id>grouplens-devel</id>
      <url>http://dev.grouplens.org/maven</url>
      <layout>default</layout>
      <snapshots><enabled>true</enabled></snapshots>
      <releases><enabled>false</enabled></releases>
    </repository>
  </repositories>

  <modules>
    <module>lenskit-api</module>
    <module>lenskit-data-structures</module>
    <module>lenskit-core</module>
    <module>lenskit-eval</module>
    <module>lenskit-eval-maven-plugin</module>
    <module>lenskit-knn</module>
    <module>lenskit-svd</module>
    <module>lenskit-slopeone</module>
    <module>lenskit-package</module>
    <module>lenskit-archetype-simple-analysis</module>
    <module>lenskit-archetype-fancy-analysis</module>
    <module>lenskit-integration-tests</module>
  </modules>

  <dependencyManagement>
    <dependencies>
      <!-- logging -->
      <dependency>
        <groupId>ch.qos.logback</groupId>
        <artifactId>logback-classic</artifactId>
        <version>1.0.9</version>
      </dependency>
      <dependency>
        <groupId>org.slf4j</groupId>
        <artifactId>slf4j-api</artifactId>
        <version>1.7.2</version>
      </dependency>

      <!-- metadata -->
      <dependency>
        <groupId>com.google.code.findbugs</groupId>
        <artifactId>jsr305</artifactId>
        <version>1.3.9</version>
        <type>jar</type>
        <scope>compile</scope>
      </dependency>
      <dependency>
        <groupId>javax.inject</groupId>
        <artifactId>javax.inject</artifactId>
        <version>1</version>
      </dependency>

      <!-- collections & utilities -->
      <dependency>
        <groupId>com.google.guava</groupId>
        <artifactId>guava</artifactId>
        <version>13.0.1</version>
      </dependency>
      <dependency>
        <groupId>it.unimi.dsi</groupId>
        <artifactId>fastutil</artifactId>
        <version>6.4.6</version>
      </dependency>
      <dependency>
        <groupId>org.apache.commons</groupId>
        <artifactId>commons-lang3</artifactId>
        <version>3.1</version>
      </dependency>

      <!-- I/O support -->
      <dependency>
        <groupId>commons-io</groupId>
        <artifactId>commons-io</artifactId>
        <version>2.4</version>
      </dependency>

      <!-- Groovy & Ant -->
      <dependency>
        <groupId>org.codehaus.groovy</groupId>
        <artifactId>groovy</artifactId>
        <version>${groovy.version}</version>
      </dependency>
      <dependency>
        <groupId>org.codehaus.groovy</groupId>
        <artifactId>groovy-all</artifactId>
        <version>${groovy.version}</version>
      </dependency>
      <dependency>
        <groupId>org.apache.ant</groupId>
        <artifactId>ant</artifactId>
        <version>1.8.4</version>
      </dependency>

      <!-- test libraries -->
      <dependency>
        <groupId>junit</groupId>
        <artifactId>junit</artifactId>
        <version>4.11</version>
      </dependency>
      <dependency>
        <groupId>org.hamcrest</groupId>
        <artifactId>hamcrest-core</artifactId>
        <version>1.3</version>
      </dependency>
      <dependency>
        <groupId>org.hamcrest</groupId>
        <artifactId>hamcrest-library</artifactId>
        <version>1.3</version>
      </dependency>
      <dependency>
        <groupId>org.grouplens.common</groupId>
        <artifactId>common-test</artifactId>
        <version>${grouplens.common.version}</version>
      </dependency>
    </dependencies>
  </dependencyManagement>

  <!-- Configure global dependencies -->
  <dependencies>
    <dependency>
      <groupId>org.slf4j</groupId>
      <artifactId>slf4j-api</artifactId>
      <scope>compile</scope>
    </dependency>
    <dependency>
      <groupId>com.google.code.findbugs</groupId>
      <artifactId>jsr305</artifactId>
      <optional>true</optional>
    </dependency>

    <!-- all tests need junit, hamcrest, logging -->
    <dependency>
      <groupId>junit</groupId>
      <artifactId>junit</artifactId>
      <scope>test</scope>
    </dependency>
    <dependency>
      <groupId>org.hamcrest</groupId>
      <artifactId>hamcrest-core</artifactId>
      <scope>test</scope>
    </dependency>
    <dependency>
      <groupId>org.hamcrest</groupId>
      <artifactId>hamcrest-library</artifactId>
      <scope>test</scope>
    </dependency>
    <dependency>
      <groupId>ch.qos.logback</groupId>
      <artifactId>logback-classic</artifactId>
      <scope>test</scope>
    </dependency>
  </dependencies>

  <build>
    <pluginManagement>
      <plugins>
        <!-- Configure the compiler -->
        <plugin>
          <groupId>org.apache.maven.plugins</groupId>
          <artifactId>maven-compiler-plugin</artifactId>
          <version>2.5.1</version>
          <configuration>
            <source>1.6</source>
            <target>1.6</target>
          </configuration>
        </plugin>

        <!--JavaDoc -->
        <plugin>
          <groupId>org.apache.maven.plugins</groupId>
          <artifactId>maven-javadoc-plugin</artifactId>
          <version>2.8.1</version>
        </plugin>

        <!-- Testing and verification -->
        <plugin>
          <groupId>org.apache.maven.plugins</groupId>
          <artifactId>maven-surefire-plugin</artifactId>
          <version>2.12.2</version>
        </plugin>
        <plugin>
          <groupId>org.apache.maven.plugins</groupId>
<<<<<<< HEAD
          <artifactId>maven-pmd-plugin</artifactId>
          <version>2.7.1</version>
          <configuration>
            <format>xml</format>
            <targetJdk>1.6</targetJdk>
          </configuration>
        </plugin>
        <plugin>
          <groupId>org.apache.maven.plugins</groupId>
          <artifactId>maven-checkstyle-plugin</artifactId>
          <version>2.9.1</version>
          <dependencies>
            <dependency>
              <groupId>com.puppycrawl.tools</groupId>
              <artifactId>checkstyle</artifactId>
              <version>5.6</version>
            </dependency>
          </dependencies>
=======
          <artifactId>maven-antrun-plugin</artifactId>
          <version>1.7</version>
>>>>>>> f3da29df
        </plugin>
        <plugin>
          <groupId>org.apache.maven.plugins</groupId>
          <artifactId>maven-failsafe-plugin</artifactId>
          <version>2.12.4</version>
        </plugin>

        <!-- Packaging and build assistance -->
        <plugin>
          <groupId>org.apache.maven.plugins</groupId>
          <artifactId>maven-jar-plugin</artifactId>
          <version>2.4</version>
        </plugin>
        <plugin>
          <groupId>org.apache.maven.plugins</groupId>
          <artifactId>maven-release-plugin</artifactId>
          <version>2.3.2</version>
          <configuration>
            <autoVersionSubmodules>true</autoVersionSubmodules>
          </configuration>
        </plugin>
        <plugin>
          <groupId>org.apache.maven.plugins</groupId>
          <artifactId>maven-shade-plugin</artifactId>
          <version>1.7.1</version>
        </plugin>
        <plugin>
          <groupId>org.codehaus.mojo</groupId>
          <artifactId>build-helper-maven-plugin</artifactId>
          <version>1.7</version>
        </plugin>
        <plugin>
          <groupId>org.apache.maven.plugins</groupId>
          <artifactId>maven-assembly-plugin</artifactId>
          <version>2.3</version>
        </plugin>
        <plugin>
          <groupId>org.codehaus.mojo</groupId>
          <artifactId>exec-maven-plugin</artifactId>
          <version>1.2.1</version>
        </plugin>
        <plugin>
          <groupId>org.apache.maven.plugins</groupId>
          <artifactId>maven-archetype-plugin</artifactId>
          <version>2.2</version>
        </plugin>

        <!-- Site generation -->
        <plugin>
          <groupId>org.apache.maven.plugins</groupId>
          <artifactId>maven-site-plugin</artifactId>
          <version>3.2</version>
        </plugin>

      </plugins>

    </pluginManagement>

    <plugins>

      <plugin>
        <!-- LensKit requires Java 1.6 or better. -->
        <groupId>org.apache.maven.plugins</groupId>
        <artifactId>maven-enforcer-plugin</artifactId>
        <version>1.1.1</version>
        <configuration>
          <rules>
            <requireJavaVersion>
              <version>[1.6.0,)</version>
            </requireJavaVersion>
          </rules>
        </configuration>
      </plugin>

      <plugin>
        <groupId>org.apache.maven.plugins</groupId>
        <artifactId>maven-site-plugin</artifactId>
        <!-- Don't inherit top-level-only site settings. Inherited settings 
          will go in pluginManagement. -->
        <inherited>false</inherited>

        <configuration>
          <templateFile>src/site/site.vm</templateFile>
        </configuration>
      </plugin>

      <plugin>
        <groupId>org.codehaus.mojo</groupId>
        <artifactId>exec-maven-plugin</artifactId>
        <inherited>false</inherited>
        <executions>
          <execution>
            <id>compile-sass</id>
            <phase>site</phase>
            <goals>
              <goal>exec</goal>
            </goals>
            <configuration>
              <executable>sass</executable>
              <arguments>
                <argument>--no-cache</argument>
                <argument>-t</argument>
                <argument>compact</argument>
                <argument>src/site/scss/main.scss</argument>
                <argument>${project.build.directory}/site/main.css</argument>
              </arguments>
            </configuration>
          </execution>
        </executions>
      </plugin>

      <plugin>
        <groupId>com.mycila.maven-license-plugin</groupId>
        <artifactId>maven-license-plugin</artifactId>
        <version>1.9.0</version>
        <inherited>false</inherited>
        <configuration>
          <basedir>${basedir}</basedir>
          <header>${basedir}/etc/header.txt</header>
          <aggregate>true</aggregate>
          <strictCheck>true</strictCheck>
          <includes>
            <include>*/src/**/*.java</include>
            <include>*/src/**/*.groovy</include>
          </includes>
          <excludes>
            <exclude>lenskit-archetype*/src/**</exclude>
          </excludes>
          <mapping>
            <java>SLASHSTAR_STYLE</java>
            <groovy>SLASHSTAR_STYLE</groovy>
          </mapping>
        </configuration>
      </plugin>
    </plugins>
  </build>

  <reporting>
    <plugins>
      <plugin>
        <groupId>org.apache.maven.plugins</groupId>
        <artifactId>maven-project-info-reports-plugin</artifactId>
        <version>2.6</version>
        <reportSets>
          <reportSet>
            <reports>
              <report>index</report>
              <report>dependencies</report>
              <report>dependency-convergence</report>
              <report>dependency-management</report>
              <report>plugins</report>
            </reports>
          </reportSet>
        </reportSets>
      </plugin>

      <plugin>
        <groupId>org.apache.maven.plugins</groupId>
        <artifactId>maven-javadoc-plugin</artifactId>
        <version>2.8.1</version>
        <configuration>
          <quiet>true</quiet>

          <tags>
            <tag>
              <name>todo</name>
              <placement>a</placement>
              <head>To Do:</head>
            </tag>
            <tag>
              <name>review</name>
              <placement>a</placement>
              <head>Review:</head>
            </tag>
          </tags>

          <additionalJOption>
            "-J-Dgrouplens.javadoc.versioning.url=${lenskit.web.url}/versioning.html"
          </additionalJOption>

          <taglets>
            <taglet>
              <tagletClass>org.grouplens.javadoc.taglets.CompatTaglet</tagletClass>
              <tagletArtifact>
                <groupId>org.grouplens.common</groupId>
                <artifactId>common-javadoc</artifactId>
                <version>${grouplens.common.version}</version>
              </tagletArtifact>
            </taglet>
            <taglet>
              <tagletClass>org.grouplens.javadoc.taglets.ExtraInlineTaglet</tagletClass>
            </taglet>
            <taglet>
              <tagletClass>org.grouplens.javadoc.taglets.IssueTaglet</tagletClass>
            </taglet>
          </taglets>

          <footer><![CDATA[
                  <script type=\"text/javascript\" src=\"${mathjax.source}/MathJax.js?config=TeX-AMS-MML_HTMLorMML\"></script>
                  ]]></footer>
          <detectJavaApiLink>true</detectJavaApiLink>
          <detectJavaLinks>true</detectJavaLinks>
          <links>
            <link>http://fastutil.dsi.unimi.it/docs/</link>
            <link>http://guava-libraries.googlecode.com/svn/trunk/javadoc/</link>
            <link>http://dev.grouplens.org/grapht/apidocs/</link>
          </links>
          <useStandardDocletOptions>true</useStandardDocletOptions>
        </configuration>

        <reportSets>
          <reportSet>
            <id>parent</id>
            <inherited>false</inherited>
            <reports>
              <report>aggregate</report>
            </reports>
            <configuration>
              <groups>
                <group>
                  <title>General API</title>
                  <packages>org.grouplens.lenskit</packages>
                </group>
                <group>
                  <title>Core API</title>
                  <packages>org.grouplens.lenskit.core:org.grouplens.lenskit.params</packages>
                </group>
                <group>
                  <title>Data Structures</title>
                  <packages>org.grouplens.lenskit.vectors:org.grouplens.lenskit.collections:org.grouplens.lenskit.symbols</packages>
                </group>
                <group>
                  <title>Data Access</title>
                  <packages>org.grouplens.lenskit.data*:org.grouplens.lenskit.cursors</packages>
                </group>
                <group>
                  <title>Data Transformation</title>
                  <packages>org.grouplens.lenskit.baseline*:org.grouplens.lenskit.transform*:org.grouplens.lenskit.vectors.*</packages>
                </group>
                <group>
                  <title>Recommender Implementations</title>
                  <packages>org.grouplens.lenskit.knn*:org.grouplens.lenskit.mf*:org.grouplens.lenskit.slopeone*</packages>
                </group>
                <group>
                  <title>Recommender Evaluation</title>
                  <packages>org.grouplens.lenskit.eval*</packages>
                </group>
                <group>
                  <title>Utility Classes</title>
                  <packages>org.grouplens.lenskit.util*:org.grouplens.lenskit.test*</packages>
                </group>
              </groups>
            </configuration>
          </reportSet>
        </reportSets>
      </plugin>

      <plugin>
        <groupId>org.codehaus.mojo</groupId>
        <artifactId>jdepend-maven-plugin</artifactId>
        <version>2.0-beta-2</version>
      </plugin>

      <plugin>
        <groupId>org.apache.maven.plugins</groupId>
        <artifactId>maven-jxr-plugin</artifactId>
        <version>2.3</version>
        <reportSets>
          <reportSet>
            <reports>
              <report>jxr</report>
              <report>test-jxr</report>
            </reports>
          </reportSet>
        </reportSets>
        <configuration>
          <linkJavadoc>true</linkJavadoc>
        </configuration>
      </plugin>
    </plugins>
  </reporting>

  <profiles>
    <profile>
      <id>release</id>
      <build>
        <plugins>
          <plugin>
            <groupId>org.apache.maven.plugins</groupId>
            <artifactId>maven-assembly-plugin</artifactId>
            <inherited>false</inherited>
            <executions>
              <execution>
                <id>default-single</id>
                <phase>site</phase>
                <goals>
                  <goal>single</goal>
                </goals>
                <configuration>
                  <outputDirectory>${project.build.directory}/site/downloads</outputDirectory>
                  <tarLongFileMode>gnu</tarLongFileMode>
                  <descriptors>
                    <descriptor>src/assemble/source-package.xml</descriptor>
                  </descriptors>
                </configuration>
              </execution>
            </executions>
          </plugin>

          <plugin>
            <groupId>org.apache.maven.plugins</groupId>
            <artifactId>maven-antrun-plugin</artifactId>
            <inherited>false</inherited>
            <executions>
              <execution>
                <id>copy-binary-package</id>
                <phase>post-site</phase>
                <goals><goal>run</goal></goals>
                <configuration>
                  <target>
                    <copy todir="${project.build.directory}/site/downloads">
                      <fileset dir="${basedir}/lenskit-package/target">
                        <include name="lenskit-${project.version}.zip"/>
                        <include name="lenskit-${project.version}.tar.gz"/>
                      </fileset>
                    </copy>
                  </target>
                </configuration>
              </execution>
            </executions>
          </plugin>
        </plugins>
      </build>
    </profile>

    <profile>
      <id>develop</id>
      <activation>
        <activeByDefault>false</activeByDefault>
        <file>
          <exists>.hg/branch</exists>
        </file>
      </activation>
      <build>
        <plugins>
          <plugin>
            <groupId>org.codehaus.mojo</groupId>
            <artifactId>build-helper-maven-plugin</artifactId>
            <executions>
              <execution>
                <id>clean-installed</id>
                <phase>clean</phase>
                <goals>
                  <goal>remove-project-artifact</goal>
                </goals>
                <configuration>
                  <removeAll>${lenskit.clean.removeAll}</removeAll>
                </configuration>
              </execution>
            </executions>
          </plugin>

          <plugin>
            <groupId>org.apache.maven.plugins</groupId>
            <artifactId>maven-compiler-plugin</artifactId>
            <executions>
              <execution>
                <id>default-compile</id>
                <configuration>
                  <showWarnings>true</showWarnings>
                  <showDeprecation>true</showDeprecation>
                </configuration>
              </execution>
            </executions>
          </plugin>

        </plugins>
      </build>
    </profile>

    <profile>
      <id>smoketest</id>
    </profile>

    <profile>
      <id>lint</id>
      <activation>
        <property>
          <name>lenskit.ci</name>
        </property>
      </activation>
      <properties>
        <lenskit.clean.removeAll>true</lenskit.clean.removeAll>
      </properties>
      <build>
        <plugins>

          <plugin>
            <groupId>org.apache.maven.plugins</groupId>
            <artifactId>maven-compiler-plugin</artifactId>
            <configuration>
              <compilerArguments>
                <Xlint/>
              </compilerArguments>
            </configuration>
          </plugin>

          <plugin>
            <groupId>org.jacoco</groupId>
            <artifactId>jacoco-maven-plugin</artifactId>
            <version>0.6.2.201302030002</version>
            <executions>
              <execution>
                <id>cov-prepare</id>
                <goals><goal>prepare-agent</goal></goals>
                <phase>process-test-classes</phase>
              </execution>
              <execution>
                <id>cov-report</id>
                <goals><goal>report</goal></goals>
                <phase>prepare-package</phase>
              </execution>
            </executions>
          </plugin>

          <plugin>
            <groupId>com.mycila.maven-license-plugin</groupId>
            <artifactId>maven-license-plugin</artifactId>
            <inherited>false</inherited>
            <executions>
              <execution>
                <id>check-headers</id>
                <phase>verify</phase>
                <goals>
                  <goal>check</goal>
                </goals>
              </execution>
            </executions>
          </plugin>

        </plugins>
      </build>
    </profile>
  </profiles>
</project><|MERGE_RESOLUTION|>--- conflicted
+++ resolved
@@ -241,29 +241,8 @@
         </plugin>
         <plugin>
           <groupId>org.apache.maven.plugins</groupId>
-<<<<<<< HEAD
-          <artifactId>maven-pmd-plugin</artifactId>
-          <version>2.7.1</version>
-          <configuration>
-            <format>xml</format>
-            <targetJdk>1.6</targetJdk>
-          </configuration>
-        </plugin>
-        <plugin>
-          <groupId>org.apache.maven.plugins</groupId>
-          <artifactId>maven-checkstyle-plugin</artifactId>
-          <version>2.9.1</version>
-          <dependencies>
-            <dependency>
-              <groupId>com.puppycrawl.tools</groupId>
-              <artifactId>checkstyle</artifactId>
-              <version>5.6</version>
-            </dependency>
-          </dependencies>
-=======
           <artifactId>maven-antrun-plugin</artifactId>
           <version>1.7</version>
->>>>>>> f3da29df
         </plugin>
         <plugin>
           <groupId>org.apache.maven.plugins</groupId>
