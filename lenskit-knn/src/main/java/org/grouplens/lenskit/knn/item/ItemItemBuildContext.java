--- conflicted
+++ resolved
@@ -22,14 +22,7 @@
 import it.unimi.dsi.fastutil.longs.Long2ObjectMap;
 import it.unimi.dsi.fastutil.longs.LongSortedSet;
 import org.grouplens.lenskit.norm.VectorNormalizer;
-<<<<<<< HEAD
-import org.grouplens.lenskit.vectors.SparseVector;
-=======
 import org.grouplens.lenskit.data.history.ItemVector;
-
-import javax.annotation.Nonnull;
-import javax.annotation.Nullable;
->>>>>>> 9f801737
 
 import javax.annotation.Nonnull;
 import javax.annotation.Nullable;
@@ -47,15 +40,8 @@
  */
 public class ItemItemBuildContext {
     private @Nonnull LongSortedSet items;
-<<<<<<< HEAD
-    private @Nonnull Long2ObjectMap<SparseVector> itemVectors;
-    private @Nullable Long2ObjectMap<LongSortedSet> userItemSets;
-
-
-=======
     private @Nonnull Long2ObjectMap<ItemVector> itemVectors;
     private @Nullable Long2ObjectMap<LongSortedSet> userItemSets;
->>>>>>> 9f801737
 
     /**
      * Set up a new item build context.
@@ -64,11 +50,7 @@
      * @param userSets Optional map of users to rated item sets.
      */
     public ItemItemBuildContext(@Nonnull LongSortedSet universe,
-<<<<<<< HEAD
-                                @Nonnull Long2ObjectMap<SparseVector> vectors,
-=======
                                 @Nonnull Long2ObjectMap<ItemVector> vectors,
->>>>>>> 9f801737
                                 @Nullable Long2ObjectMap<LongSortedSet> userSets) {
         items = universe;
         itemVectors = vectors;
@@ -92,11 +74,7 @@
      * @throws IllegalArgumentException if {@code item} is not a valid item.
      */
     @Nonnull
-<<<<<<< HEAD
-    public SparseVector itemVector(long item) {
-=======
     public ItemVector itemVector(long item) {
->>>>>>> 9f801737
         Preconditions.checkArgument(items.contains(item), "unknown item");
         assert itemVectors.containsKey(item);
         return itemVectors.get(item);
