--- conflicted
+++ resolved
@@ -20,11 +20,8 @@
 
 import org.grouplens.lenskit.params.Damping;
 import org.grouplens.lenskit.vectors.SparseVector;
-<<<<<<< HEAD
 import org.grouplens.lenskit.vectors.Vectors;
-=======
 import org.grouplens.lenskit.vectors.VectorEntry;
->>>>>>> 3544211f
 
 import javax.inject.Inject;
 import java.io.Serializable;
@@ -81,7 +78,6 @@
         double var1 = 0;
         double var2 = 0;
         double dot = 0;
-<<<<<<< HEAD
         int nCoratings = 0;
 
         for (Vectors.EntryPair pair : Vectors.pairedFast(vec1, vec2)) {
@@ -92,42 +88,6 @@
             dot += v1 * v2;
             nCoratings += 1;
         }
-=======
-        int nCoratings = 0; // number of common items rated
-        Iterator<VectorEntry> it1 = vec1.fastIterator();
-        Iterator<VectorEntry> it2 = vec2.fastIterator();
-        VectorEntry e1 = it1.next();
-        VectorEntry e2 = it2.next();
-        do {
-            /* Do one step of the parallel walk.  If the two entries have the
-             * same key, add to the accumulators and advance both.  Otherwise,
-             * advance the one further back to try to catch up.
-             */
-            // TODO Fix this loop to have cleaner hasNext/next pairs
-            if (e1.getKey() == e2.getKey()) {
-                final double v1 = e1.getValue() - mu1;
-                final double v2 = e2.getValue() - mu2;
-                var1 += v1 * v1;
-                var2 += v2 * v2;
-                dot += v1 * v2;
-                nCoratings += 1;
-                if (it1.hasNext()) {
-                    e1 = it1.next();
-                }
-                if (it2.hasNext()) {
-                    e2 = it2.next();
-                }
-            } else if (e1.getKey() < e2.getKey()) {
-                if (it1.hasNext()) {
-                    e1 = it1.next();
-                }
-            } else {
-                if (it2.hasNext()) {
-                    e2 = it2.next();
-                }
-            }
-        } while (it1.hasNext() && it2.hasNext());
->>>>>>> 3544211f
 
         if (nCoratings == 0) {
             return 0;
