/*
 * LensKit, a reference implementation of recommender algorithms.
 * Copyright 2010-2011 Regents of the University of Minnesota
 *
 * This program is free software; you can redistribute it and/or modify
 * it under the terms of the GNU Lesser General Public License as
 * published by the Free Software Foundation; either version 2.1 of the
 * License, or (at your option) any later version.
 *
 * This program is distributed in the hope that it will be useful, but WITHOUT
 * ANY WARRANTY; without even the implied warranty of MERCHANTABILITY or FITNESS
 * FOR A PARTICULAR PURPOSE. See the GNU General Public License for more
 * details.
 *
 * You should have received a copy of the GNU General Public License along with
 * this program; if not, write to the Free Software Foundation, Inc., 51
 * Franklin Street, Fifth Floor, Boston, MA 02110-1301, USA.
 */
package org.grouplens.lenskit.knn.item;

import static java.lang.Math.abs;
import static java.lang.Math.min;
import it.unimi.dsi.fastutil.longs.Long2DoubleMap;
import it.unimi.dsi.fastutil.longs.LongArrayList;
import it.unimi.dsi.fastutil.longs.LongIterator;
import it.unimi.dsi.fastutil.longs.LongList;
import it.unimi.dsi.fastutil.longs.LongOpenHashSet;
import it.unimi.dsi.fastutil.longs.LongSet;
import it.unimi.dsi.fastutil.longs.LongSortedSet;

import java.util.ArrayList;
import java.util.Collection;
import java.util.Collections;
import java.util.Comparator;
import java.util.List;

import org.grouplens.lenskit.AbstractDynamicRatingPredictor;
import org.grouplens.lenskit.baseline.BaselinePredictor;
import org.grouplens.lenskit.data.dao.RatingDataAccessObject;
import org.grouplens.lenskit.data.vector.MutableSparseVector;
import org.grouplens.lenskit.data.vector.SparseVector;
import org.grouplens.lenskit.knn.params.SimilarityThreshold;
import org.grouplens.lenskit.norm.VectorTransformation;
import org.grouplens.lenskit.util.IndexedItemScore;
import org.grouplens.lenskit.util.LongSortedArraySet;

/**
 * @author Michael Ekstrand <ekstrand@cs.umn.edu>
 *
 */
public class ItemItemRatingPredictor extends AbstractDynamicRatingPredictor {
<<<<<<< HEAD
    protected final ItemItemModel model;
    private final double similarityThreshold;
    
    public ItemItemRatingPredictor(RatingDataAccessObject dao, ItemItemModel model, 
                                   @SimilarityThreshold double simThresh) {
        super(dao);
=======
    protected final ItemItemRecommenderEngine model;
    private final int neighborhoodSize;
    
    public ItemItemRatingPredictor(ItemItemRecommenderEngine model, double simThresh, int nnbrs) {
        super(model.getDAO());
>>>>>>> b5b39424
        this.model = model;
        neighborhoodSize = nnbrs;
    }
    
    public ItemItemModel getModel() {
        return model;
    }
    
    public LongSet getPredictableItems(long user, SparseVector ratings) {
        if (model.getBaselinePredictor() != null) {
            return model.getItemUniverse();
        } else {
            LongSet items = new LongOpenHashSet();
            LongIterator iter = ratings.keySet().iterator();
            while (iter.hasNext()) {
                final long item = iter.nextLong();
                for (IndexedItemScore n: model.getNeighbors(item)) {
                    items.add(model.getItem(n.getIndex()));
                }
            }
            return items;
        }
    }
    
    private static final Comparator<IndexedItemScore> itemComp = new Comparator<IndexedItemScore>() {
        public int compare(IndexedItemScore s1, IndexedItemScore s2) {
            return Double.compare(s2.getScore(), s1.getScore());
        }
    };

    @Override
    public SparseVector predict(long user, SparseVector ratings, Collection<Long> items) {
        VectorTransformation norm = model.normalizingTransformation(user, ratings);
        MutableSparseVector normed = ratings.mutableCopy();
        norm.apply(normed);

        LongSortedSet iset;
        if (items instanceof LongSortedSet)
            iset = (LongSortedSet) items;
        else
            iset = new LongSortedArraySet(items);
        
        MutableSparseVector preds = new MutableSparseVector(iset, Double.NaN);
        
        // for each item, compute its prediction
        LongIterator iter = iset.iterator();
        List<IndexedItemScore> scores = new ArrayList<IndexedItemScore>();
        LongList unpredItems = new LongArrayList();
        while (iter.hasNext()) {
            final long item = iter.nextLong();
            
            // find all potential neighbors
            for (IndexedItemScore score: model.getNeighbors(item)) {
                long oi = model.getItem(score.getIndex());
                if (normed.containsKey(oi))
                    scores.add(score);
            }
            Collections.sort(scores, itemComp);
            
            // accumulate prediction
            final int nnbrs = min(neighborhoodSize, scores.size());
            double sum = 0;
            double weight = 0;
            for (IndexedItemScore s: scores.subList(0, nnbrs)) {
                long oi = model.getItem(s.getIndex());
                double sim = s.getScore();
                weight += abs(sim);
                sum += sim * normed.get(oi);
            }
            if (weight > 0)
                preds.set(item, sum / weight);
            else
                unpredItems.add(item);
        }

        // denormalize the predictions
        norm.unapply(preds);
        
        // apply the baseline if applicable
        final BaselinePredictor baseline = model.getBaselinePredictor();
        if (baseline != null) {
            SparseVector basePreds = baseline.predict(user, ratings, unpredItems);
            for (Long2DoubleMap.Entry e: basePreds.fast()) {
                assert Double.isNaN(preds.get(e.getLongKey()));
                preds.set(e.getLongKey(), e.getDoubleValue());
            }
            return preds;
        } else {
            return preds.copy();
        }
    }

}<|MERGE_RESOLUTION|>--- conflicted
+++ resolved
@@ -39,7 +39,7 @@
 import org.grouplens.lenskit.data.dao.RatingDataAccessObject;
 import org.grouplens.lenskit.data.vector.MutableSparseVector;
 import org.grouplens.lenskit.data.vector.SparseVector;
-import org.grouplens.lenskit.knn.params.SimilarityThreshold;
+import org.grouplens.lenskit.knn.item.params.PredictorNeighborhoodSize;
 import org.grouplens.lenskit.norm.VectorTransformation;
 import org.grouplens.lenskit.util.IndexedItemScore;
 import org.grouplens.lenskit.util.LongSortedArraySet;
@@ -49,20 +49,12 @@
  *
  */
 public class ItemItemRatingPredictor extends AbstractDynamicRatingPredictor {
-<<<<<<< HEAD
     protected final ItemItemModel model;
-    private final double similarityThreshold;
+    private final int neighborhoodSize;
     
     public ItemItemRatingPredictor(RatingDataAccessObject dao, ItemItemModel model, 
-                                   @SimilarityThreshold double simThresh) {
+                                   @PredictorNeighborhoodSize int nnbrs) {
         super(dao);
-=======
-    protected final ItemItemRecommenderEngine model;
-    private final int neighborhoodSize;
-    
-    public ItemItemRatingPredictor(ItemItemRecommenderEngine model, double simThresh, int nnbrs) {
-        super(model.getDAO());
->>>>>>> b5b39424
         this.model = model;
         neighborhoodSize = nnbrs;
     }
