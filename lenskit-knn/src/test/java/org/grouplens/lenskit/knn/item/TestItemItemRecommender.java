--- conflicted
+++ resolved
@@ -77,14 +77,8 @@
         rs.add(Ratings.make(1, 9, 3));
         rs.add(Ratings.make(3, 9, 4));
         EventCollectionDAO.Factory manager = new EventCollectionDAO.Factory(rs);
-<<<<<<< HEAD
-        LenskitRecommenderEngineFactory factory = new LenskitRecommenderEngineFactory(manager);
-        factory.bind(ItemScorer.class).to(ItemItemScorer.class);
-=======
         LenskitConfiguration config = new LenskitConfiguration();
         config.bind(ItemScorer.class).to(ItemItemScorer.class);
-        config.bind(ItemRecommender.class).to(ItemItemRecommender.class);
->>>>>>> d1d63da8
         // this is the default
         config.bind(UserVectorNormalizer.class)
               .to(DefaultUserVectorNormalizer.class);
